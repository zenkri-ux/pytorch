--- conflicted
+++ resolved
@@ -50,13 +50,8 @@
       torch::Tensor wide) {
     torch::NoGradGuard no_grad;
     if (!allocated) {
-<<<<<<< HEAD
-      auto wide_offset = at::native::add(wide, mu_);
+      auto wide_offset = at::add(wide, mu_);
       auto wide_normalized = at::mul(wide_offset, sigma_);
-=======
-      auto wide_offset = at::add(wide, mu_);
-      auto wide_normalized = at::native::mul(wide_offset, sigma_);
->>>>>>> d6ba7a2d
       // Placeholder for ReplaceNaN
       auto wide_preproc = at::native::clamp(wide_normalized, -10.0, 10.0);
 
@@ -87,13 +82,8 @@
     } else {
       // Potential optimization: add and mul could be fused together (e.g. with
       // Eigen).
-<<<<<<< HEAD
-      at::native::add_out(prealloc_tensors[0], wide, mu_);
+      at::add_out(prealloc_tensors[0], wide, mu_);
       at::mul_out(prealloc_tensors[1], prealloc_tensors[0], sigma_);
-=======
-      at::add_out(prealloc_tensors[0], wide, mu_);
-      at::native::mul_out(prealloc_tensors[1], prealloc_tensors[0], sigma_);
->>>>>>> d6ba7a2d
 
       at::native::clamp_out(
           prealloc_tensors[2], prealloc_tensors[1], -10.0, 10.0);
