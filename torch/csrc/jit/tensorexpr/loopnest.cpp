#include <torch/csrc/jit/tensorexpr/loopnest.h>

#include <queue>
#include <stdexcept>
#include <unordered_map>
#include <unordered_set>
#include <vector>

#include <c10/util/Logging.h>
#include <c10/util/string_utils.h>

#include <ATen/core/functional.h>
#include <torch/csrc/jit/tensorexpr/analysis.h>
#include <torch/csrc/jit/tensorexpr/bounds_inference.h>
#include <torch/csrc/jit/tensorexpr/eval.h>
#include <torch/csrc/jit/tensorexpr/expr.h>
#include <torch/csrc/jit/tensorexpr/ir.h>
#include <torch/csrc/jit/tensorexpr/ir_mutator.h>
#include <torch/csrc/jit/tensorexpr/ir_printer.h>
#include <torch/csrc/jit/tensorexpr/ir_simplifier.h>
#include <torch/csrc/jit/tensorexpr/tensor.h>

namespace torch {
namespace jit {
namespace tensorexpr {

LoopNest::LoopNest(const LoopNest& other)
    : root_stmt_(Stmt::clone(other.root_stmt_)),
      output_bufs_(other.output_bufs_),
      intermediate_bufs_(other.intermediate_bufs_) {}

class FunctionCallUseCount : public IRVisitor {
 public:
  std::unordered_map<const Buf*, size_t> findUses(Stmt* s) {
    s->accept(this);
    return uses_;
  }

 private:
  void visit(const FunctionCall* v) override {
    if (function_calls_[v->tensor()->buf()].insert(v).second) {
      uses_[v->tensor()->buf()] = uses_[v->tensor()->buf()] + 1;
    }
    IRVisitor::visit(v);
  }

  std::unordered_map<const Buf*, size_t> uses_;

  // Sets of FunctionCalls in order to keep the results unique
  std::unordered_map<const Buf*, std::unordered_set<const FunctionCall*>>
      function_calls_;
};

class IndexFlattener : public IRMutator {
 public:
  Stmt* flatten(Stmt* s) {
    return s->accept_mutator(this);
  }
  const Expr* mutate(const Load* v) override {
    if (v->indices().size() == 1) {
      return v;
    }
    return new Load(
        v->dtype(),
        v->buf(),
        {flatten_index(v->buf()->dims(), v->indices())},
        v->mask());
  }

  Stmt* mutate(const Store* v) override {
    const Expr* value = v->value();
    const Expr* new_value = value->accept_mutator(this);
    if (v->indices().size() == 1 && value == new_value) {
      return (Stmt*)v;
    }
    return new Store(
        v->buf(),
        {flatten_index(v->buf()->dims(), v->indices())},
        new_value,
        v->mask());
  }
};

class Vectorizer : public IRMutator {
 public:
  Stmt* vectorize(const For* v) {
    Stmt* body = v->body();
    const Var* var = v->var();
    const Expr* start = v->start();
    const Expr* stop = v->stop();

    const IntImm* start_imm = dynamic_cast<const IntImm*>(start);
    const IntImm* stop_imm = dynamic_cast<const IntImm*>(stop);
    if (!start_imm) {
      throw std::runtime_error(
          "Can't vectorize due to non-constant loop start!");
    }

    if (!stop_imm) {
      throw std::runtime_error(
          "Can't vectorize due to non-constant loop stop!");
    }

    var_ = var;
    start_ = start_imm;
    lanes_ = stop_imm->value();

    Stmt* new_body = body->accept_mutator(this);
    if (new_body == body) {
      throw std::runtime_error("Vectorization failed!");
    }

    return new_body;
  }

  const Expr* mutate(const Add* v) override {
    std::vector<const Expr*> inputs = {v->lhs(), v->rhs()};
    return try_vectorize(v, inputs, [&]() {
      return ExprHandle(inputs[0]) + ExprHandle(inputs[1]);
    });
  }

  const Expr* mutate(const Sub* v) override {
    std::vector<const Expr*> inputs = {v->lhs(), v->rhs()};
    return try_vectorize(v, inputs, [&]() {
      return ExprHandle(inputs[0]) - ExprHandle(inputs[1]);
    });
  }

  const Expr* mutate(const Mul* v) override {
    std::vector<const Expr*> inputs = {v->lhs(), v->rhs()};
    return try_vectorize(v, inputs, [&]() {
      return ExprHandle(inputs[0]) * ExprHandle(inputs[1]);
    });
  }

  const Expr* mutate(const Div* v) override {
    std::vector<const Expr*> inputs = {v->lhs(), v->rhs()};
    return try_vectorize(v, inputs, [&]() {
      return ExprHandle(inputs[0]) / ExprHandle(inputs[1]);
    });
  }

  const Expr* mutate(const And* v) override {
    std::vector<const Expr*> inputs = {v->lhs(), v->rhs()};
    return try_vectorize(v, inputs, [&]() {
      return ExprHandle(inputs[0]) & ExprHandle(inputs[1]);
    });
  }

  const Expr* mutate(const Or* v) override {
    std::vector<const Expr*> inputs = {v->lhs(), v->rhs()};
    return try_vectorize(v, inputs, [&]() {
      return ExprHandle(inputs[0]) | ExprHandle(inputs[1]);
    });
  }

  const Expr* mutate(const Xor* v) override {
    std::vector<const Expr*> inputs = {v->lhs(), v->rhs()};
    return try_vectorize(v, inputs, [&]() {
      return ExprHandle(inputs[0]) ^ ExprHandle(inputs[1]);
    });
  }

  const Expr* mutate(const Lshift* v) override {
    std::vector<const Expr*> inputs = {v->lhs(), v->rhs()};
    return try_vectorize(v, inputs, [&]() {
      return ExprHandle(inputs[0]) << ExprHandle(inputs[1]);
    });
  }

  const Expr* mutate(const Rshift* v) override {
    std::vector<const Expr*> inputs = {v->lhs(), v->rhs()};
    return try_vectorize(v, inputs, [&]() {
      return ExprHandle(inputs[0]) >> ExprHandle(inputs[1]);
    });
  }

  const Expr* mutate(const Max* v) override {
    std::vector<const Expr*> inputs = {v->lhs(), v->rhs()};
    return try_vectorize(v, inputs, [&]() {
      return Max::make(
          ExprHandle(inputs[0]), ExprHandle(inputs[1]), v->propagate_nans());
    });
  }

  const Expr* mutate(const Min* v) override {
    std::vector<const Expr*> inputs = {v->lhs(), v->rhs()};
    return try_vectorize(v, inputs, [&]() {
      return Min::make(
          ExprHandle(inputs[0]), ExprHandle(inputs[1]), v->propagate_nans());
    });
  }

  const Expr* mutate(const CompareSelect* v) override {
    std::vector<const Expr*> inputs = {
        v->lhs(), v->rhs(), v->ret_val1(), v->ret_val2()};
    return try_vectorize(v, inputs, [&]() {
      return CompareSelect::make(
          ExprHandle(inputs[0]),
          ExprHandle(inputs[1]),
          ExprHandle(inputs[2]),
          ExprHandle(inputs[3]),
          v->compare_select_op(),
          v->bias());
    });
  }

  const Expr* mutate(const BitCast* v) override {
    std::vector<const Expr*> inputs = {v->src_value()};
    return try_vectorize(v, inputs, [&]() {
      return BitCast::make(
          Dtype(v->dtype().scalar_type(), lanes_), ExprHandle(inputs[0]));
    });
  }

  const Expr* mutate(const Cast* v) override {
    std::vector<const Expr*> inputs = {v->src_value()};
    return try_vectorize(v, inputs, [&]() {
      return Cast::make(
          Dtype(v->dtype().scalar_type(), lanes_), ExprHandle(inputs[0]));
    });
  }

  const Expr* mutate(const Var* v) override {
    if (v == var_) {
      return Ramp::make(ExprHandle(start_), 1, lanes_).node();
    }

    return v;
  }

  const Expr* mutate(const Ramp* v) override {
    const Expr* base = v->base();
    const Expr* stride = v->stride();

    const Expr* base_new = base->accept_mutator(this);
    const Expr* stride_new = stride->accept_mutator(this);

    if (base_new == base && stride_new == stride) {
      return v;
    }

    throw std::runtime_error("Can't vectorize a Ramp!");
  }

  const Expr* mutate(const Load* v) override {
    Dtype dtype(v->dtype().scalar_type(), lanes_);
    const Buf* buf = v->buf();
    std::vector<const Expr*> inputs = {v->flat_index(), v->mask()};
    return try_vectorize(v, inputs, [&]() {
      return Load::make(
          dtype,
          BufHandle(buf),
          {ExprHandle(inputs[0])},
          ExprHandle(inputs[1]));
    });
  }

  const Expr* mutate(const ReduceOp* v) override {
    Dtype dtype(v->dtype().scalar_type(), lanes_);

    std::vector<const Expr*> inputs = {v->body()};

    auto* out = try_vectorize(v, inputs, [&]() {
      return ExprHandle(
          new ReduceOp(inputs[0], v->reduce_args(), v->reducer()));
    });
    return out;
  }

  const Expr* mutate(const Broadcast* v) override {
    const Expr* val = v->value();
    const Expr* new_val = val->accept_mutator(this);
    if (new_val == val) {
      return v;
    }

    throw std::runtime_error("Can't vectorize a Broadcast!");
  }

  const Expr* mutate(const IfThenElse* v) override {
    const Expr* condition = v->condition();
    const Expr* new_condition = condition->accept_mutator(this);
    if (new_condition != condition) {
      throw std::runtime_error("Can't vectorize an IfThenElse condition!");
    }

    std::vector<const Expr*> inputs = {v->true_value(), v->false_value()};
    return try_vectorize(v, inputs, [&]() {
      return IfThenElse::make(
          ExprHandle(condition), ExprHandle(inputs[0]), ExprHandle(inputs[1]));
    });
  }

  const Expr* mutate(const BaseCallNode* v) override {
    std::vector<const Expr*> inputs = v->params();
    return try_vectorize(
        v, inputs, [&]() { return ExprHandle(DefaultMutator(v, inputs)); });
  }

  Stmt* mutate(const Store* v) override {
    const Buf* buf = v->buf();
    std::vector<const Expr*> inputs = {v->flat_index(), v->value(), v->mask()};
    return try_vectorize(v, inputs, [&]() {
      return Store::make(
          BufHandle(buf),
          {ExprHandle(inputs[0])},
          ExprHandle(inputs[1]),
          ExprHandle(inputs[2]));
    });
  }

  Stmt* mutate(const For* v) override {
    const Var* var = v->var();
    const Expr* start = v->start();
    const Expr* stop = v->stop();
    LoopOptions loop_options = v->loop_options();

    const Expr* new_start = start->accept_mutator(this);
    const Expr* new_stop = stop->accept_mutator(this);

    if (new_start != start || new_stop != stop) {
      throw std::runtime_error(
          "Can't vectorize nested For with dependent loop bounds!");
    }

    Stmt* body = v->body();
    Stmt* new_body = body->accept_mutator(this);

    if (new_body == body) {
      return (For*)v;
    }

    return new For(var, new_start, new_stop, new_body, loop_options);
  }

  template <typename T>
  const Expr* try_vectorize(
      const Expr* e,
      std::vector<const Expr*>& inputs,
      T&& vec_ctor) {
    bool vectorize = vectorize_inputs(inputs);
    if (vectorize) {
      return vec_ctor().node();
    }

    return e;
  }

  template <typename T>
  Stmt* try_vectorize(
      const Stmt* s,
      std::vector<const Expr*>& inputs,
      T&& vec_ctor) {
    bool vectorize = vectorize_inputs(inputs);
    if (vectorize) {
      return vec_ctor();
    }

    return (Stmt*)s;
  }

  bool vectorize_inputs(std::vector<const Expr*>& inputs) {
    bool any_vectorized = false;
    std::vector<const Expr*> new_inputs;

    // Attempt to vectorize each input.
    for (const Expr*& in : inputs) {
      const Expr* new_in = in->accept_mutator(this);
      new_inputs.push_back(new_in);
      if (new_in != in) {
        any_vectorized = true;
      }
    }

    // If none of them vectorized, then don't vectorize this.
    if (!any_vectorized) {
      return false;
    }

    // Insert broadcasts for any inputs that weren't vectorized.
    for (size_t i = 0; i < inputs.size(); ++i) {
      if (inputs[i] == new_inputs[i]) {
        inputs[i] = Broadcast::make(ExprHandle(inputs[i]), lanes_).node();
      } else {
        inputs[i] = new_inputs[i];
      }
    }

    // And then vectorize this node.
    return true;
  }

  const Var* var_ = nullptr;
  int lanes_ = 0;
  const Expr* start_ = nullptr;
};

void LoopNest::vectorize(For* f) {
  Block* b = dynamic_cast<Block*>(f->get_parent());
  if (!b) {
    return;
  }

  // Can't vectorize reduction axes.
  auto reductions = NodeFinder<ReduceOp>::find(f);
  for (auto* r : reductions) {
    if (std::find(r->reduce_args().begin(), r->reduce_args().end(), f->var()) !=
        r->reduce_args().end()) {
      throw std::logic_error("Cannot vectorize reduction axis - rfactor first");
    }
  }

  Vectorizer v;
  Stmt* old_f = Stmt::clone(f);
  Stmt* new_f = nullptr;
  try {
    new_f = FlattenIndexes(f);
    new_f = v.vectorize(dynamic_cast<For*>(new_f));
  } catch (std::runtime_error& e) {
    // Partial vectorization may have corrupted f
    new_f = old_f;
  }

  b->replace_stmt(f, new_f);
}

class Flattener : public IRMutator {
 private:
  Expr* mutate(const FunctionCall* v) override {
    const Tensor* t = v->tensor();
    const Buf* b = t->buf();
    Placeholder buffer = Placeholder(BufHandle(b));
    const std::vector<const Expr*>& params = v->params();
    std::vector<ExprHandle> params_expr(params.size());
    for (size_t i = 0; i < params.size(); i++) {
      params_expr[i] = ExprHandle(params[i]);
    }
    return buffer.load(params_expr).node();
  }
};

class DepTracker : public IRVisitor {
 public:
  std::vector<Tensor*> findUsedTensors(Tensor* tensor) {
    used_tensors.clear();
    tensor->stmt()->accept(this);
    return used_tensors;
  }

 private:
  void visit(const FunctionCall* v) override {
    used_tensors.push_back(const_cast<Tensor*>(v->tensor())); // NOLINT
  }

  std::vector<Tensor*> used_tensors;
};

std::vector<Tensor*> LoopNest::findAllNeededTensors(
    const std::vector<Tensor*>& tensors) {
  DepTracker d;
  std::queue<Tensor*> q;
  std::unordered_set<Tensor*> queued;
  std::vector<Tensor*> result;
  std::unordered_set<Tensor*> processed;
  for (Tensor* t : tensors) {
    if (queued.insert(t).second) {
      q.push(t);
    }
  }
  while (!q.empty()) {
    Tensor* t = q.front();
    q.pop();
    queued.erase(t);
    std::vector<Tensor*> deps = d.findUsedTensors(t);
    bool all_processed = true;
    for (Tensor* dep : deps) {
      if (!processed.count(dep)) {
        if (queued.insert(dep).second) {
          q.push(dep);
        }
        all_processed = false;
      }
    }
    if (all_processed) {
      result.push_back(t);
      if (processed.count(t)) {
        throw malformed_input("failure to find all processed Tensors");
      }

      processed.insert(t);
    } else {
      if (queued.count(t)) {
        throw malformed_input("failure to find all queued Tensors");
      }

      q.push(t);
      queued.insert(t);
    }
  }

  return result;
}

LoopNest::LoopNest(const std::vector<Tensor*>& output_tensors) {
  // Find all tensors we need to compute (including dependencies) and put them
  // in a topological order
  std::vector<Tensor*> tensors_to_compute =
      findAllNeededTensors(output_tensors);

  for (auto t : output_tensors) {
    output_bufs_.insert(t->buf());
  }

  // Find all intermediate tensors, we'll need that for inserting alloc/free
  // statements
  std::unordered_set<Tensor*> tensors_to_compute_set(
      tensors_to_compute.begin(), tensors_to_compute.end());
  for (Tensor* t : tensors_to_compute) {
    if (!output_bufs_.count(t->buf())) {
      intermediate_bufs_.insert(t->buf());
    }
  }

  std::vector<Stmt*> loops;
  for (Tensor* t : tensors_to_compute) {
    Stmt* loop = t->stmt();
    if (loop->get_parent()) {
      std::cerr << "Error: creating a loopnest from already used Tensors\n";
      loops = {};
      break;
    }
    // Flatten initializers.
    if (Block* block = dynamic_cast<Block*>(loop)) {
      for (auto* s : block->stmts()) {
        block->remove_stmt(s);
        loops.push_back(s);
      }
    } else {
      loops.push_back(loop);
    }
  }

  root_stmt_ = new Block(loops);

  // If it's referenced in the root_stmt, but it's not in output_bufs_ or
  // intermediate_bufs_ then it must be an input.
  auto bufs = NodeFinder<Buf>::find(root_stmt_);
  for (auto* buf : bufs) {
    if (!output_bufs_.count(buf) && !intermediate_bufs_.count(buf)) {
      input_bufs_.insert(buf);
    }
  }
}

class FunctionInliner : public IRMutator {
 public:
  FunctionInliner(Store* producer, std::unordered_set<const Buf*> outputs)
      : buf_(producer->buf()),
        producer_(producer),
        outputs_(std::move(outputs)) {
    for (auto* i : producer->indices()) {
      const Var* index_var = dynamic_cast<const Var*>(i);
      if (index_var == nullptr) {
        throw std::logic_error("cannot inline Buf with compound indices");
      }
      index_vars_.insert(index_var);
      producer_index_vars_.push_back(index_var);
    }
  }

 private:
  // For the target function, insert the caller/callee pair into the replacement
  // mapping.
  const Expr* mutate(const FunctionCall* v) override {
    const Tensor* t = v->tensor();
    const Buf* buf = t->buf();
    if (buf != buf_) {
      return IRMutator::mutate(v);
    }

    if (v->nparams() != buf->ndim()) {
      throw malformed_input(
          "Placeholder indexed access is inconsistent with its rank", v);
    }

    std::vector<const Var*> index_vars;
    TORCH_INTERNAL_ASSERT(buf->ndim() == producer_index_vars_.size());
    for (size_t i = 0; i < buf->ndim(); i++) {
      const Var* func_callee_arg = producer_index_vars_.at(i);
      const Expr* func_caller_param = v->param(i);
      auto iter = inline_mapping_.find(func_callee_arg);
      if (iter != inline_mapping_.end()) {
        throw std::runtime_error(
            "Duplicated variables: " + func_callee_arg->name_hint());
      }
      // Add a mapping for each function parameter to it's source name.
      inline_mapping_[func_callee_arg] = func_caller_param;
      index_vars.push_back(func_callee_arg);
    }

    // Call the actual replacement.
    const Expr* body = producer_->value();
    const Expr* result = body->accept_mutator(this);

    // Remove the mappings we created for this function parameters.
    for (auto* v : index_vars) {
      for (auto& pair : random_bindings_) {
        if (pair.second.erase(v)) {
          const Expr* inlined = inline_mapping_[v];
          for (auto* nv : VarFinder::find(inlined)) {
            pair.second.insert(nv);
          }
        }
      }
      inline_mapping_.erase(v);
    }
    return result;
  }

  // Replace the target variable with the caller expressions.
  const Expr* mutate(const Var* v) override {
    auto iter = inline_mapping_.find(v);
    if (iter == inline_mapping_.end()) {
      return v;
    } else {
      const Expr* expr = iter->second;
      // Continue to transform the value from the lookup table.
      return expr->accept_mutator(this);
    }
  }

  // Handle random intrinsics which should be cached.
  const Expr* mutate(const Intrinsics* v) override {
    if (!in_producer_ || v->op_type() != kRand) {
      return IRMutator::mutate(v);
    }

    // Create a new Let Statment for the random variable, which we can refer to
    // multiple times and resolve the same value (ie. store it in a scalar
    // rather than the Tensor).
    const std::string& name = buf_->name_hint();
    Var* new_var = new Var(name, v->dtype());
    random_bindings_[new Let(new_var, v)] = index_vars_;
    return new_var;
  }

  // Remove the buffer write from the inlined function.
  Stmt* mutate(const Store* v) override {
    // If the buf_ is in the outputs set, keep its statement intact. Otherwise,
    // remove it.
    if (v == producer_ && !outputs_.count(buf_)) {
      in_producer_ = true;
      producer_ = dynamic_cast<const Store*>(IRMutator::mutate(v));
      TORCH_INTERNAL_ASSERT(producer_ != nullptr);
      in_producer_ = false;
      return nullptr;
    } else {
      return IRMutator::mutate(v);
    }
  }

  // Any Random Instrinsics that were turned into vars must be inserted here.
  Stmt* mutate(const Block* v) override {
    std::vector<Stmt*> stmts;
    for (Stmt* stmt : *v) {
      Stmt* stmt_new = stmt->accept_mutator(this);
      if (!stmt_new) {
        continue;
      }

      if (stmt == stmt_new) {
        stmt_new = Stmt::clone(stmt);
      }

      stmts.push_back(stmt_new);
    }

    return Block::make(stmts);
  }

  Stmt* mutate(const For* v) override {
    For* res = dynamic_cast<For*>(IRMutator::mutate(v));
    if (!res) {
      return nullptr;
    }

    // Find any random bindings that should be defined in this loops body.
    std::vector<Let*> bindings_this_loop;
    const Var* fv = v->var();
    for (auto& pair : random_bindings_) {
      auto& index_var = pair.second;
      if (index_var.erase(fv)) {
        bindings_this_loop.push_back(pair.first);
      }
    }

    for (auto* l : bindings_this_loop) {
      res->body()->prepend_stmt(l);
      random_bindings_.erase(l);
    }
    return res;
  }

 private:
  const Buf* buf_;
  const Store* producer_;

  // Index Vars present in the producer.
  std::unordered_set<const Var*> index_vars_;
  std::vector<const Var*> producer_index_vars_;

  std::unordered_map<const Var*, const Expr*> inline_mapping_;

  // In the producer's scope - we need to bind any calls to rand().
  bool in_producer_ = false;
  std::unordered_map<Let*, std::unordered_set<const Var*>> random_bindings_;
  std::unordered_set<const Buf*> outputs_;
};

bool LoopNest::computeInline(Stmt* s) {
  auto* s_store = dynamic_cast<Store*>(s);
  if (s_store == nullptr) {
    throw std::logic_error("Could not find buffer producer to inline");
  }
  return computeInline(s_store->buf());
}

bool LoopNest::computeInline(const Buf* b) {
  // Find producers.
  Store* relevant_store{nullptr};
  auto stores = NodeFinder<Store>::find(root_stmt_);
  for (auto* s : stores) {
    if (s->buf() == b) {
      auto reductions = NodeFinder<ReduceOp>::find(s);
      if (!reductions.empty()) {
        // Cannot inline a reduction computation
        return false;
      }
      if (relevant_store != nullptr) {
        // Cannot inline Buf with multiple Tensors
        return false;
      }
      relevant_store = s;
    }
  }
  TORCH_INTERNAL_ASSERT(relevant_store);

  FunctionInliner inliner(relevant_store, output_bufs_);
  root_stmt_ = root_stmt_->accept_mutator(&inliner);

  // No longer computing this intermediate tensor, so don't alloc it.
  intermediate_bufs_.erase(b);
  return true;
}

// inlining buffers with multiple uses can create duplicated work, which can
// slow down cpu code generation but is enabled on gpu because it avoids
// difficult synchronization logic across blocks. Inlining trivial reads does
// not duplicate work
void LoopNest::inlineIntermediateBufs(bool allow_duplicated_work) {
  // We need to collect all intermediate buffers as the buffers to be inlined
  // before calling 'computeInline' since the buffers that are inlined are
  // erased from the set 'intermediate_bufs_' in that function.
  std::unordered_set<const Buf*> bufs_to_inline;

  if (allow_duplicated_work) {
    bufs_to_inline.insert(intermediate_bufs_.begin(), intermediate_bufs_.end());
  } else {
    FunctionCallUseCount fcu;
    auto function_call_uses = fcu.findUses(root_stmt_);
    auto buf_load_store_uses = findLoadOrStoreUses(root_stmt_);
    auto input_bufs = getInputBufs();

    for (auto buf : intermediate_bufs_) {
      TORCH_INTERNAL_ASSERT(buf_load_store_uses.count(buf));
      std::vector<BufLoadOrStoreUse>& uses = buf_load_store_uses[buf];
      auto stores = c10::filter(
          uses, [](const BufLoadOrStoreUse& use) { return use.isStore; });

      // if the intermediate is the buffer formed from reading in the input
      // tensors, always inline, bc we are not duplicating any work
      // and avoiding an intermediary buffer
      if (stores.size() == 1) {
        auto store = dynamic_cast<Store*>(stores[0].s);
        auto input_as_load = dynamic_cast<const Load*>(store->value());
        if (input_as_load && input_bufs.count(input_as_load->buf())) {
          bufs_to_inline.insert(buf);
          continue;
        }
      }

      // all bufs will have at least one store (if they have > 1 they cant be
      // inlined anyway)
      size_t reads = uses.size() - 1;
      size_t function_call_reads = function_call_uses[buf];
      // if only one read, we can inline it without duplicating work
      if ((reads + function_call_reads) <= 1) {
        bufs_to_inline.insert(buf);
      }
    }
  }

  if (allow_duplicated_work) {
    bufs_to_inline.insert(output_bufs_.begin(), output_bufs_.end());
  }

  for (auto b : bufs_to_inline) {
    computeInline(b);
  }
}

// TODO: Unify with DepTracker
class LoadOrStoreUseFinder : public IRVisitor {
 public:
  std::unordered_map<const Buf*, std::vector<BufLoadOrStoreUse>> findUses(
      Stmt* s) {
    uses_.clear();
    s->accept(this);
    return uses_;
  }

 private:
  void visit(const Store* v) override {
    if (stores_[v->buf()].insert(last_stmt_).second) {
      uses_[v->buf()].push_back({(Stmt*)v, true});
    }
    last_stmt_ = (Stmt*)v;
    IRVisitor::visit(v);
  }
  void visit(const Load* v) override {
    if (loads_[v->buf()].insert(last_stmt_).second) {
      uses_[v->buf()].push_back({last_stmt_, false});
    }
    IRVisitor::visit(v);
  }

  Stmt* last_stmt_ = nullptr;
  std::unordered_map<const Buf*, std::vector<BufLoadOrStoreUse>> uses_;

  // Sets of loads and stores in order to keep the results unique
  std::unordered_map<const Buf*, std::unordered_set<Stmt*>> loads_;
  std::unordered_map<const Buf*, std::unordered_set<Stmt*>> stores_;
};

std::unordered_map<const Buf*, std::vector<BufLoadOrStoreUse>>
findLoadOrStoreUses(Stmt* s) {
  LoadOrStoreUseFinder uf;
  return uf.findUses(s);
}

class ContainedStmtsFinder : public IRVisitor {
 public:
  // Simply list all Stores and Block that are children of the given stmt
  const std::unordered_set<Stmt*>& findContainedStmts(Stmt* s) {
    contained_.clear();
    s->accept(this);
    return contained_;
  }

 private:
  void visit(const Store* v) override {
    contained_.insert((Stmt*)v);
    IRVisitor::visit(v);
  }
  void visit(const Block* v) override {
    contained_.insert((Stmt*)v);
    IRVisitor::visit(v);
  }

  std::unordered_set<Stmt*> contained_;
};

bool containsAll(const std::vector<BufLoadOrStoreUse>& uses, Block* b) {
  std::unordered_set<Stmt*> not_found;
  for (auto use : uses) {
    not_found.insert(use.s);
  }

  ContainedStmtsFinder csf;
  const std::unordered_set<Stmt*>& contained = csf.findContainedStmts(b);
  for (auto s : contained) {
    not_found.erase(s);
  }
  return not_found.empty();
}

Block* findParentBlock(Stmt* s) {
  while (s) {
    if (auto b = dynamic_cast<Block*>(s)) {
      return b;
    }
    s = s->get_parent();
  }
  return nullptr;
}

Block* findLowestContainingBlock(const std::vector<BufLoadOrStoreUse>& uses) {
  // TODO: we're not using the most efficient algorithm here for simplicity.
  // Replace with something more performant in case it becomes a bottleneck.
  Block* b = findParentBlock(uses[0].s);
  while (b && !containsAll(uses, b)) {
    b = findParentBlock(b->get_parent());
  }
  return b;
}

Stmt* LoopNest::insertAllocFree(Stmt* stmt) {
  if (intermediate_bufs_.size() == 0ULL) {
    return stmt;
  }

  Block* b = dynamic_cast<Block*>(stmt);
  if (!b) {
    b = new Block({stmt});
  }

  std::unordered_map<const Buf*, std::vector<BufLoadOrStoreUse>> uses =
      findLoadOrStoreUses(stmt);
  // Insert allocations and frees for temporary buffers in the innermost
  // possible scope.
  for (const Buf* buf : intermediate_bufs_) {
    const Expr* flat_size = new IntImm(1);
    for (auto& d : buf->dims()) {
      flat_size = new Mul(flat_size, d);
    }
    flat_size = IRSimplifier::simplify(flat_size);
    Stmt* alloc = new Allocate(buf->base_handle(), buf->dtype(), {flat_size});
    Stmt* free = new Free(buf->base_handle());
    Block* alloc_block = findLowestContainingBlock(uses.at(buf));
    alloc_block->prepend_stmt(alloc);
    alloc_block->append_stmt(free);
  }

  return b;
}

class StmtDeleter : public IRMutator {
 public:
  StmtDeleter(const std::unordered_set<const Stmt*>& targets)
      : targets_(targets) {}

 private:
  Stmt* mutate(const Block* v) override {
    std::vector<Stmt*> stmts;

    for (auto* s : v->stmts()) {
      if (targets_.count(s) == 0) {
        Stmt* ns = s->accept_mutator(this);
        if (ns) {
          stmts.push_back(Stmt::clone(ns));
        }
      }
    }

    return Block::make(stmts);
  }

  const std::unordered_set<const Stmt*>& targets_;
};

void LoopNest::eliminateDeadStores() {
  using namespace analysis;
  MemDependencyChecker checker(getInputBufs(), getOutputBufs());
  root_stmt_->accept(&checker);

  std::unordered_set<const Stmt*> deadStores;
  std::vector<std::shared_ptr<AccessInfo>> outputAccesses;
  for (auto* o : getOutputBufs()) {
    outputAccesses.push_back(checker.output(o));
  }

  for (auto& info : checker.getHistory()) {
    if (!info->isWrite()) {
      continue;
    }
    bool found = false;

    for (auto& output : outputAccesses) {
      if (checker.dependsIndirectly(output, info)) {
        found = true;
        break;
      }
    }

    if (!found) {
      deadStores.insert(info->stmt());
    }
  }

  StmtDeleter deleter(deadStores);
  root_stmt_ = root_stmt_->accept_mutator(&deleter);
}

void LoopNest::prepareForCodegen() {
  // Expand reduction ops.
  ReductionExpander reduceExpander;
  root_stmt_ = reduceExpander.expand(root_stmt_);

  // Flatten function calls.
  Flattener flattener;
  root_stmt_ = root_stmt_->accept_mutator(&flattener);

  root_stmt_ = FlattenIndexes(root_stmt_);

  // Add allocs and frees for intermediate buffers at the global level.
  root_stmt_ = insertAllocFree(root_stmt_);
}

void LoopNest::vectorizeInnerLoops() {
  std::vector<For*> innerLoops;
  std::vector<For*> worklist;

  // Find outer-most For loops
  if (For* rootF = dynamic_cast<For*>(root_stmt_)) {
    worklist.push_back(rootF);
  } else if (Block* body = dynamic_cast<Block*>(root_stmt_)) {
    std::vector<Block*> blocks = {body};
    while (blocks.size()) {
      Block* b = blocks.back();
      blocks.pop_back();

      for (Stmt* s : *b) {
        if (For* f = dynamic_cast<For*>(s)) {
          worklist.push_back(f);
        } else if (Block* b2 = dynamic_cast<Block*>(s)) {
          blocks.push_back(b2);
        }
      }
    }
  }

  // Traverse the For loop nest find inner-most loops, which are
  // vectorization candidates.
  while (worklist.size()) {
    For* f = worklist.back();
    worklist.pop_back();

    bool containsSubLoops = false;
    if (Block* body = dynamic_cast<Block*>(f->body())) {
      for (Stmt* s2 : *body) {
        if (For* f2 = dynamic_cast<For*>(s2)) {
          containsSubLoops = true;
          worklist.push_back(f2);
        }
      }
    }

    if (!containsSubLoops) {
      innerLoops.push_back(f);
    }
  }

  // vectorize inner loops.
  for (For* loop : innerLoops) {
    For* outer1;
    For* split1;
    For* tail1;

    static const int kBodyVectorWidth = 8;
    splitWithTail(loop, kBodyVectorWidth, &outer1, &split1, &tail1);
    vectorize(split1);

    if (tail1) {
      For* outer2;
      For* split2;
      For* tail2;
      static const int kTailVectorWidth = 4;
      splitWithTail(tail1, kTailVectorWidth, &outer2, &split2, &tail2);
      vectorize(split2);
    }
  }
}

void LoopNest::sliceHead(For* f, int factor, For** head, For** tail) {
  if (dynamic_cast<const IntImm*>(f->start()) &&
      dynamic_cast<const IntImm*>(f->stop())) {
    int start_val = dynamic_cast<const IntImm*>(f->start())->value();
    int stop_val = dynamic_cast<const IntImm*>(f->stop())->value();
    int size_val = stop_val - start_val;
    if (factor >= size_val) {
      *head = f;
      *tail = nullptr;
      return;
    }
  }

  if (!f) {
    throw malformed_input("sliceHead attempted on null loop", f);
  }

  Block* p = dynamic_cast<Block*>(f->get_parent());
  if (!p) {
    throw malformed_input("sliceHead attempted on loop with no parent", p);
  }

  const Expr* head_end =
      new Min(new Add(f->start(), new IntImm(factor)), f->stop(), true);
  *head = new For(f->var(), f->start(), head_end, Stmt::clone(f->body()));
  *tail = new For(
      f->var(), head_end, f->stop(), Stmt::clone(f->body()), f->loop_options());

  p->replace_stmt(f, *head);
  p->insert_stmt_after(*tail, *head);

  if (f->loop_options().is_gpu_block_index() ||
      f->loop_options().is_gpu_thread_index()) {
    LoopNest::normalize(*tail, tail);
  }

  // TODO: record history of transformations
}

void LoopNest::sliceTail(For* f, int factor, For** head, For** tail) {
  if (dynamic_cast<const IntImm*>(f->start()) &&
      dynamic_cast<const IntImm*>(f->stop())) {
    int start_val = dynamic_cast<const IntImm*>(f->start())->value();
    int stop_val = dynamic_cast<const IntImm*>(f->stop())->value();
    int size_val = stop_val - start_val;
    if (factor >= size_val) {
      *head = nullptr;
      *tail = f;
      return;
    }
  }

  if (!f) {
    throw malformed_input("sliceTail attempted on null loop", f);
  }

  Block* p = dynamic_cast<Block*>(f->get_parent());
  if (!p) {
    throw malformed_input("sliceTail attempted on loop with no parent", p);
  }

  const Expr* tail_start =
      new Max(f->start(), new Sub(f->stop(), new IntImm(factor)), true);
  *head = new For(
      f->var(),
      f->start(),
      tail_start,
      Stmt::clone(f->body()),
      f->loop_options());
  *tail = new For(f->var(), tail_start, f->stop(), Stmt::clone(f->body()));

  p->replace_stmt(f, *head);
  p->insert_stmt_after(*tail, *head);

  if (f->loop_options().is_gpu_block_index() ||
      f->loop_options().is_gpu_thread_index()) {
    LoopNest::normalize(*head, head);
  }

  // TODO: record history of transformations
}

void LoopNest::splitWithTail(For* f, int factor) {
  For *outer, *inner, *tail;
  splitWithTail(f, factor, &outer, &inner, &tail);
}

void LoopNest::splitWithTail(
    For* f,
    int factor,
    For** outer,
    For** inner,
    For** tail) {
  if (!f) {
    throw malformed_input("splitWithTail attempted on null loop", f);
  }

  Block* p = dynamic_cast<Block*>(f->get_parent());
  if (!p) {
    throw malformed_input("splitWithTail attempted on loop with no parent", p);
  }

  bool tail_is_needed = true;
  if (dynamic_cast<const IntImm*>(f->start()) &&
      dynamic_cast<const IntImm*>(f->stop())) {
    int start_val = dynamic_cast<const IntImm*>(f->start())->value();
    int stop_val = dynamic_cast<const IntImm*>(f->stop())->value();
    int size_val = stop_val - start_val;
    int tail_size = size_val % factor;
    if (tail_size == 0) {
      tail_is_needed = false;
    }
  }

  const IntImm* factor_expr = new IntImm(factor);
  const Expr* size = new Sub(f->stop(), f->start());
  const Expr* split_count = new Div(size, factor_expr);
  const Expr* tail_size = new Mod(size, factor_expr);

  const std::string& loop_var_name = f->var()->name_hint();
  Dtype loop_var_dtype = f->var()->dtype();

  const Var* i_inner = new Var(loop_var_name + "_inner", loop_var_dtype);
  const Var* i_outer = new Var(loop_var_name + "_outer", loop_var_dtype);

  // x -> x.outer * inner.size + x.inner
  const Expr* combined_index1 = new Add(new Mul(i_outer, factor_expr), i_inner);

  Stmt* body_inner =
      Substitute(Stmt::clone(f->body()), {{f->var(), combined_index1}});

  *inner = new For(i_inner, new IntImm(0), factor_expr, body_inner);
  *outer =
      new For(i_outer, new IntImm(0), split_count, *inner, f->loop_options());

  // TODO: cleanup API for adding/removing statements
  p->replace_stmt(f, *outer);

  if (tail_is_needed) {
    const Var* i_tail = new Var(loop_var_name + "_tail", loop_var_dtype);
    // x -> x.tail + outer.size * inner.size
    const Expr* combined_index2 =
        new Add(i_tail, new Mul(split_count, factor_expr));

    Stmt* body_tail =
        Substitute(Stmt::clone(f->body()), {{f->var(), combined_index2}});
    *tail = new For(i_tail, new IntImm(0), tail_size, body_tail);

    p->insert_stmt_after(*tail, *outer);
  } else {
    *tail = nullptr;
  }
}

void LoopNest::splitWithMask(For* f, int factor) {
  For *outer, *inner;
  splitWithMask(f, factor, &outer, &inner);
}

void LoopNest::splitWithMask(For* f, int factor, For** outer, For** inner) {
  Block* p = dynamic_cast<Block*>(f->get_parent());
  if (!p) {
    std::cerr << "Parent is not a Block!\n";
    return;
  }

  bool tail_is_needed = true;
  const Expr* start = IRSimplifier::simplify(f->start());
  const Expr* stop = IRSimplifier::simplify(f->stop());
  if (start->isConstant() && stop->isConstant()) {
    int start_val = immediateAs<int>(start);
    int stop_val = immediateAs<int>(stop);
    int size_val = stop_val - start_val;
    int tail_size = size_val % factor;
    if (tail_size == 0) {
      tail_is_needed = false;
    }
  }

  const IntImm* factor_expr = new IntImm(factor);
  const Expr* size = new Sub(f->stop(), f->start());
  // split_count = (size + factor - 1) / factor
  const Expr* split_count =
      new Div(new Sub(new Add(size, factor_expr), new IntImm(1)), factor_expr);

  const std::string& loop_var_name = f->var()->name_hint();
  Dtype loop_var_dtype = f->var()->dtype();

  const Var* i_inner = new Var(loop_var_name + "_inner", loop_var_dtype);
  const Var* i_outer = new Var(loop_var_name + "_outer", loop_var_dtype);

  // x -> x.outer * inner.size + x.inner
  const Expr* combined_index = new Add(new Mul(i_outer, factor_expr), i_inner);

  Stmt* body_inner = Stmt::clone(f->body());
  // TODO: is it ok that we're doing it eagerly? In the other implementation we
  // are only materializing predicates at the last, lowering, step.
  if (tail_is_needed) {
    const IntImm* start = dynamic_cast<const IntImm*>(f->start());
    if (!start || start->value() != 0) {
      throw unimplemented_lowering();
    }

    const Expr* predicate =
        CompareSelect::make(ExprHandle(f->var()), ExprHandle(f->stop()), kLT)
            .node();
    body_inner = Cond::make(ExprHandle(predicate), body_inner, nullptr);
  }
  body_inner = Substitute(body_inner, {{f->var(), combined_index}});

  *inner = new For(i_inner, new IntImm(0), factor_expr, body_inner);
  *outer =
      new For(i_outer, new IntImm(0), split_count, *inner, f->loop_options());

  // TODO: cleanup API for adding/removing statements
  p->replace_stmt(f, *outer);
}

For* findOuterFor(For* a, For* b) {
  Stmt* s = b; // guess b is the latter.
  while (s != nullptr) {
    if (s == a) {
      // yes, b is after a.
      return a;
    }
    s = s->get_parent();
  }

  // check that the two are in the same loop nest.
  s = a;
  while (s != nullptr) {
    if (s == b) {
      // a is after b.
      return b;
    }
    s = s->get_parent();
  }

  // a and b have no relationship.
  return nullptr;
}

void LoopNest::reorderAxis(For* a, For* b) {
  if (a == b) {
    // nothing to do.
    return;
  }
  // find inner and outer.
  For* outer = findOuterFor(a, b);
  if (outer == nullptr) {
    throw std::runtime_error("Reordered a loop not in LoopNest");
  }

  For* inner = a == outer ? b : a;
  std::deque<For*> internal_axes;

  // Find relevant axes, store reversed.
  Stmt* s = inner;
  while (s != outer) {
    if (For* f = dynamic_cast<For*>(s)) {
      internal_axes.push_back(f);
    }

    s = s->get_parent();
  }

  internal_axes.push_back(outer);

  Block* root = dynamic_cast<Block*>(outer->get_parent());
  CHECK(root);

  // Do a shallow copy of the inner blocks.
  Block* body = new Block({});
  body->splice(body->end(), inner->body());

  For* before{outer};
  For* after{nullptr};
  For* last = internal_axes.front();
  Stmt* newInner = body;

  // This is the major complexity in loop reordering: handling statements not in
  // the straight line of the reorder. To handle this we partition the tree into
  // the section before the critical path and after the critical path.
  //
  // An example of this pattern is:
  // for i in ..
  //   Statement A
  //   for j in ..
  //     Statement B
  //   Statement C
  //
  // When reordering loop i and j we need to ensure that Statement A and C are
  // still both executed with the loop extents of i, and that the three
  // statements are not reordered (as much as possible).
  for (auto* loop : internal_axes) {
    // If the inner loop had a component after the loop we must wrap it in a For
    // loop matching this level of the tree.
    if (after != nullptr) {
      after = loop->cloneWithNewBody(after);
    }

    bool pastMidpoint = false;
    bool hadBeforeStmts = false;
    for (auto I = loop->body()->begin(), E = loop->body()->end(); I != E;) {
      // Be careful not to invalidate the iterator.
      Stmt* s = *(I++);
      if (s == last) {
        // This is the midpoint.
        loop->body()->remove_stmt(s);
        if (!hadBeforeStmts) {
          // If there were no existing statements this loop does not need  to be
          // preserved and we can roll it into the above loop.
          last = loop;
        }
        pastMidpoint = true;
      } else if (pastMidpoint) {
        // Statements after the reordered path must be moved to a new tree after
        // the reordered statement has occurred to preserve ordering.
        loop->body()->remove_stmt(s);
        if (after == nullptr) {
          after = loop->cloneWithNewBody(s);
        } else {
          after->body()->append_stmt(s);
        }
      } else {
        // We can leave any statements before the reordered loop alone, so long
        // as we preserve the loop structure.
        hadBeforeStmts = true;
      }
    }
  }

  // now we can actually reorder the chosen axes.
  std::swap(internal_axes.front(), internal_axes.back());

  // Create the reordered internals:
  for (auto* loop : internal_axes) {
    newInner = loop->cloneWithNewBody(newInner);
  }

  // Append the new statements to the root of the tree.
  if (before->body()->nstmts() == 0) {
    // If the top level is now empty, eliminate it.
    root->replace_stmt(before, newInner);
  } else {
    root->insert_stmt_after(newInner, before);
  }

  if (after) {
    root->insert_stmt_after(after, newInner);
  }
} // namespace tensorexpr

void LoopNest::unroll(For* f, Stmt** unrolled) {
  Block* p = dynamic_cast<Block*>(f->get_parent());
  if (!f) {
    throw malformed_input("unroll attempted on null loop");
  } else if (!p) {
    throw malformed_input("unroll attempted on loop with no parent");
  }

  if (!f->start()->isConstant()) {
    throw std::runtime_error("Can't unroll due to non-constant loop start!");
  }
  if (!f->stop()->isConstant()) {
    throw std::runtime_error("Can't unroll due to non-constant loop stop!");
  }

  std::vector<Stmt*> unrolled_stmts;
  int start_val = immediateAs<int>(f->start());
  int stop_val = immediateAs<int>(f->stop());
  for (int current = start_val; current < stop_val; ++current) {
    for (const auto stmt : f->body()->stmts()) {
      auto stmt_copy = Stmt::clone(stmt);
      unrolled_stmts.push_back(Substitute(
          stmt_copy,
          {{f->var(), getImmediateByType(f->var()->dtype(), current)}}));
    }
  }
  *unrolled = new Block(unrolled_stmts);
  *unrolled = IRSimplifier::simplify(*unrolled);

  p->replace_stmt(f, *unrolled);
}

void LoopNest::normalize(For* f, For** normalized) {
  if (!f) {
    throw malformed_input("normalize attempted on null loop");
  }
  Block* p = dynamic_cast<Block*>(f->get_parent());
  if (!p) {
    throw malformed_input("normalize attempted on loop with no parent");
  }

  if (f->start()->isConstant()) {
    int start_idx = immediateAs<int>(f->start());
    if (start_idx == 0) {
      // No need to normalize in this case.
      *normalized = f;
      return;
    }
  }

  auto for_body_normalized = Substitute(
      Stmt::clone(f->body()),
      {{f->var(), (VarHandle(f->var()) + ExprHandle(f->start())).node()}});
  *normalized = For::make(
      VarHandle(f->var()),
      ExprHandle(0),
      ExprHandle(f->stop()) - ExprHandle(f->start()),
      for_body_normalized,
      f->loop_options());

  p->replace_stmt(f, *normalized);
}

// This function expects that there are 'num' loops perfectly nested within
// and including 'f'.
std::vector<For*> LoopNest::getLoopStmtsInLoopNest(For* f, size_t num) {
  std::vector<For*> loops(num);
  For* curr_for = f;
  loops[0] = curr_for;
  for (size_t i = 1; i < num; ++i) {
    TORCH_INTERNAL_ASSERT(curr_for->body()->nstmts() == 1);
    curr_for = dynamic_cast<For*>(curr_for->body()->front());
    TORCH_INTERNAL_ASSERT(curr_for);
    loops[i] = curr_for;
  }
  return loops;
}

bool LoopNest::flatten(const std::vector<For*>& loops, For** flattened) {
  if (loops.empty()) {
    throw malformed_input("flatten attempted on empty set of loops");
  }
  Block* p = dynamic_cast<Block*>(loops[0]->get_parent());
  if (!p) {
    throw malformed_input("flatten attempted on loops with no parent");
  }

  if (loops.size() == 1) {
    // This loop nest is already flattened.
    *flattened = loops[0];
    return false;
  }

  // Check if all the loops correspond to a perfect loopnest:
  //  * every loop except the inner-most should have only one stmt, the For.
  // Do not flatten, otherwise.
  // This check also ensures we do not flatten reduction loops.
  for (size_t i = 0; i < loops.size() - 1; ++i) {
    if ((loops[i]->body()->nstmts() != 1) ||
        (loops[i]->body()->front() != loops[i + 1])) {
      *flattened = loops[0];
      return false;
    }
  }

  // Normalize the loops before flattening.
  // We need to normalize them from inner-most to outer because once the outer
  // loop is normalized, the given pointers to inner loops point to old code.
  // For the same reason, we can't store the normalized inner loops until after
  // the outer-most loop is normalized.
  For* normalized;
  for (size_t i = 0; i < loops.size(); ++i) {
    size_t idx = loops.size() - i - 1;
    LoopNest::normalize(loops[idx], &normalized);
  }

  // 'normalized' points to the outer-most loop in the normalized loopnest.
  // Collect all the normalized loops.
  auto normalized_loops = getLoopStmtsInLoopNest(normalized, loops.size());

  auto flat_var = new Var(
      normalized_loops[0]->var()->name_hint() + "_flat",
      normalized_loops[0]->var()->dtype());
  VarMapping var_mapping;
  Expr* stop = new IntImm(1);
  for (size_t i = 0; i < normalized_loops.size(); ++i) {
    size_t idx = normalized_loops.size() - i - 1;
    auto curr_loop = normalized_loops[idx];
    Expr* div = new Div(flat_var, stop);
    Expr* sub_expr = idx == 0 ? div : new Mod(div, curr_loop->stop());
    var_mapping.push_back(std::make_pair(curr_loop->var(), sub_expr));
    stop = new Mul(curr_loop->stop(), stop);
  }
  auto flattened_body =
      Substitute(Stmt::clone(normalized_loops.back()->body()), var_mapping);

  *flattened = new For(
      flat_var,
      new IntImm(0),
      stop,
      flattened_body,
      normalized_loops[0]->loop_options());
  p->replace_stmt(normalized_loops[0], *flattened);
  return true;
}

std::vector<For*> LoopNest::getLoopStmtsFor(Tensor* t) const {
  Stmt* cur_stmt = getLoopBodyFor(t);
  return getLoopStmtsFor(cur_stmt);
}

std::vector<For*> LoopNest::getLoopStmtsFor(Stmt* s) const {
  std::vector<For*> result;

  while (s) {
    if (auto* loop = dynamic_cast<For*>(s)) {
      result.push_back(loop);
    }
    s = s->get_parent();
  }
  std::reverse(result.begin(), result.end());
  return result;
}

void LoopNest::setGPUBlockIndex(For* f, int block_index) {
  f->set_gpu_block_index(block_index);
}

void LoopNest::setGPUThreadIndex(For* f, int thread_index) {
  f->set_gpu_thread_index(thread_index);
}

void LoopNest::setBufferMap(
    For* f,
    const std::unordered_map<std::string, const Buf*>& map) {
  f->set_buffer_map(map);
}

Stmt* LoopNest::getLoopBodyFor(Tensor* t) const {
  auto writes = WritesToBuf::find(root_stmt_, t->buf());

  // special case for reduction Tensors, ignore the initializer if it's the only
  // op:
  if (writes.size() == 2) {
    if (const Store* s = dynamic_cast<const Store*>(writes.back())) {
      if (const ReduceOp* r = dynamic_cast<const ReduceOp*>(s->value())) {
        return (Stmt*)s; // NOLINT
      }
    }
  }

  const Stmt* res = nullptr;
  for (const auto* s : writes) {
    if (!res) {
      res = s;
      continue;
    }

    res = Block::getSharedParent(res, s);
  }

  return (Stmt*)res; // NOLINT
}

bool LoopNest::hasLoopBodyFor(Tensor* t) const {
  return getLoopBodyFor(t) != nullptr;
}

Stmt* LoopNest::simplify() {
  root_stmt_ = IRSimplifier::simplify(root_stmt_);
  return root_stmt_;
}

Stmt* FlattenIndexes(Stmt* s) {
  IndexFlattener idx_flattener;
  return idx_flattener.flatten(s);
}

// Auxiliary class for rewriting we're doing in `compute_at`. See
// LoopNest::computeAt for more details.
class LoopComputeAtRewriter : public IRMutator {
 public:
  LoopComputeAtRewriter(
      const Buf* buf,
      const Buf* new_buf,
      std::vector<const Expr*> offsets)
      : buf_(buf), new_buf_(new_buf), offsets_(std::move(offsets)) {}

 private:
  const Buf* buf_;
  const Buf* new_buf_;
  std::vector<const Expr*> offsets_;

  const Expr* mutate(const Load* v) override {
    if (v->buf() != buf_) {
      return v;
    }
    std::vector<const Expr*> new_indices(v->indices().size());
    for (size_t i = 0; i < v->indices().size(); i++) {
      new_indices[i] =
          IRSimplifier::simplify(new Sub(v->indices()[i], offsets_[i]));
    }
    return new Load(v->dtype(), new_buf_, new_indices, v->mask());
  }
  const Expr* mutate(const FunctionCall* v) override {
    if (v->tensor()->buf() != buf_) {
      return v;
    }
    std::vector<const Expr*> new_indices;
    for (size_t i = 0; i < v->nparams(); i++) {
      new_indices.push_back(
          IRSimplifier::simplify(new Sub(v->param(i), offsets_[i])));
    }
    return new Load(v->dtype(), new_buf_, new_indices, new IntImm(1));
  }
};

static Store* getStoreStmtOfProducer(Stmt* s) {
  if (Store* st = dynamic_cast<Store*>(s)) {
    return st;
  }
  if (Block* b = dynamic_cast<Block*>(s)) {
    for (Stmt* ss : *b) {
      if (Store* st = dynamic_cast<Store*>(ss)) {
        return st;
      }
    }
  }
  return nullptr;
}

static std::vector<const Var*> getOuterLoopIndexes(Stmt* s) {
  std::vector<const Var*> res;
  Stmt* cur = s;
  while (cur) {
    if (auto l = dynamic_cast<For*>(cur)) {
      res.push_back(l->var());
    }
    cur = cur->get_parent();
  }
  return res;
}

class CacheReplacer : public IRMutator {
 public:
  CacheReplacer(
      const Buf* buffer,
      const Buf* cache,
      std::vector<const Expr*>& offsets)
      : buf_(buffer), cache_(cache), offsets_(offsets) {}

 private:
  const Expr* mutate(const FunctionCall* v) override {
    const Buf* buf = v->tensor()->buf();
    if (buf != buf_) {
      return IRMutator::mutate(v);
    }

    // for reductions the size of tensor->args() is not equal to the size of the
    // output buffer, but they should be ordered so that the output args are at
    // the beginning even if the loops are reordered later.
    // Map indices to call-parameters.
    std::vector<const Expr*> newIndices;
    for (size_t i = 0; i < offsets_.size(); ++i) {
      const Expr* index = v->param(i)->accept_mutator(this);
      const Expr* offset = offsets_[i];
      const Expr* sub = IRSimplifier::simplify(new Sub(index, offset));
      newIndices.push_back(sub);
    }

    return new Load(cache_, newIndices, new IntImm(1));
  }

  const Expr* mutate(const Load* v) override {
    const Buf* buf = v->buf();
    if (buf != buf_) {
      return IRMutator::mutate(v);
    }

    // Map indices to call-parameters.
    std::vector<const Expr*> newIndices;
    TORCH_INTERNAL_ASSERT(offsets_.size() == v->indices().size());
    for (size_t i = 0; i < v->indices().size(); ++i) {
      const Expr* index = v->indices()[i]->accept_mutator(this);
      const Expr* offset = offsets_[i];
      const Expr* sub = IRSimplifier::simplify(new Sub(index, offset));
      newIndices.push_back(sub);
    }

    return new Load(cache_, newIndices, v->mask());
  }

  Stmt* mutate(const Store* v) override {
    const Buf* buf = v->buf();
    if (buf != buf_) {
      return IRMutator::mutate(v);
    }

    const Expr* newValue = v->value()->accept_mutator(this);

    // Map indices to call-parameters.
    std::vector<const Expr*> newIndices;
    TORCH_INTERNAL_ASSERT(offsets_.size() == v->indices().size());
    for (size_t i = 0; i < v->indices().size(); ++i) {
      const Expr* index = v->indices()[i]->accept_mutator(this);
      const Expr* offset = offsets_[i];
      const Expr* sub = IRSimplifier::simplify(new Sub(index, offset));
      newIndices.push_back(sub);
    }

    return new Store(cache_, newIndices, newValue, v->mask());
  }

  const Buf* buf_;
  const Buf* cache_;
  std::vector<const Expr*>& offsets_;
};

LoopNest::AccessResult LoopNest::cacheAccesses(
    const Buf* producer,
    const std::string& name,
    Stmt* consumer) {
  const ReduceOp* reduceOp{nullptr};
  auto stores = NodeFinder<Store>::find(consumer);
  for (auto* store : stores) {
    if (auto ro = dynamic_cast<const ReduceOp*>(store->value())) {
      if (store->buf() != producer) {
        continue;
      }

      if (reduceOp) {
        throw std::runtime_error(
            "can only cache accesses used by at most a single reduceOp");
        return {nullptr, nullptr};
      }

      reduceOp = ro;
    }
  }

  // Check bounds but don't care about AccessKind.
  auto consumer_bounds_info = inferBounds(consumer, false);
  auto bounds_it = consumer_bounds_info.find(producer);
  if (bounds_it == consumer_bounds_info.end()) {
    throw std::runtime_error("consumer does not use the Tensor produced");
    return {nullptr, nullptr};
  }

  TORCH_INTERNAL_ASSERT(bounds_it->second.size() == 1);
  TensorAccessBoundsInfo& info = bounds_it->second[0];
  bool hasReads = info.kind == kLoad || info.kind == kMutate;
  bool hasWrites = info.kind == kStore || info.kind == kMutate;

  std::vector<std::string> var_names = {"i", "j", "k", "l", "m", "n", "o", "p"};
  std::vector<const Expr*> tmp_dims;
  std::vector<Var*> new_loop_vars;
  std::vector<const Expr*> new_loop_vars_expr;

  // Determine the size of the cache, and create a loop var for each dimension.
  for (size_t i = 0; i < info.start.size(); ++i) {
    const Expr* dim = IRSimplifier::simplify(
        new Add(new Sub(info.stop[i], info.start[i]), new IntImm(1)));

    tmp_dims.push_back(dim);

    new_loop_vars.push_back(new Var(var_names[i % var_names.size()], kInt));
    new_loop_vars_expr.push_back(new_loop_vars[i]);
  }

  // Create the var.
  Buf* tmp_buf = new Buf(new Var(name, kHandle), tmp_dims, producer->dtype());

  // determine the offsets for calls into the cache based off the loop start of
  // each axis.
  std::vector<const Expr*> tmp_params;
  for (size_t i = 0; i < new_loop_vars.size(); ++i) {
    tmp_params.push_back(new Add(new_loop_vars[i], info.start[i]));
  }

  // Replace acceses to the producer in the consumer with the cache.
  CacheReplacer replacer(producer, tmp_buf, info.start);
  Stmt* new_consumer =
      IRSimplifier::simplify(consumer->accept_mutator(&replacer));

  intermediate_bufs_.insert(tmp_buf);

  // replace the old consumer with the replaced consumer.
  Block* consumer_block = nullptr;
  // if the consumer is a block, we should mutate it in place.
  if ((consumer_block = dynamic_cast<Block*>(consumer))) {
    consumer_block->clear();
    consumer_block->append_stmt(new_consumer);
  } else {
    consumer_block = dynamic_cast<Block*>(consumer->get_parent());
    assert(consumer_block);
    consumer_block->replace_stmt(consumer, new_consumer);
  }

  // If there's a reduction we can't just write the result straight back to the
  // original buffer, since after parallelism the writes will race. Instead we
  // need to create a new ReduceOp.
  if (reduceOp) {
    // reduceOp means we had both loads and stores.

    // Init cache to 0.
    Stmt* tmp_init = new Store(
        tmp_buf,
        new_loop_vars_expr,
        getImmediateByType(tmp_buf->dtype(), 0),
        new IntImm(1));

    for (int64_t i = new_loop_vars.size() - 1; i >= 0; --i) {
      tmp_init =
          new For(new_loop_vars[i], new IntImm(0), tmp_dims[i], tmp_init);
    }

    consumer_block->insert_stmt_before(tmp_init, new_consumer);

    // Reduce back to the original buffer:
    Stmt* tmp_store = new Store(
        producer,
        tmp_params,
        reduceOp->reducer()(
            producer,
            ExprHandle(new Load(tmp_buf, new_loop_vars_expr, new IntImm(1))),
            tmp_params,
            {}),
        new IntImm(1));

    for (int64_t i = new_loop_vars.size() - 1; i >= 0; --i) {
      tmp_store =
          new For(new_loop_vars[i], new IntImm(0), tmp_dims[i], tmp_store);
    }

    consumer_block->insert_stmt_after(tmp_store, new_consumer);

    return std::make_pair(tmp_buf, new_consumer);
  }

  if (hasReads) {
    // Fill the cache with values from the consumer.
    Stmt* tmp_store = new Store(
        tmp_buf,
        new_loop_vars_expr,
        new Load(producer, tmp_params, new IntImm(1)),
        new IntImm(1));

    for (int64_t i = new_loop_vars.size() - 1; i >= 0; --i) {
      tmp_store =
          new For(new_loop_vars[i], new IntImm(0), tmp_dims[i], tmp_store);
    }

    consumer_block->insert_stmt_before(tmp_store, new_consumer);
  }

  if (hasWrites) {
    // sync the cache back to the producer buf.
    Stmt* tmp_store = new Store(
        producer,
        tmp_params,
        new Load(tmp_buf, new_loop_vars_expr, new IntImm(1)),
        new IntImm(1));

    for (int64_t i = new_loop_vars.size() - 1; i >= 0; --i) {
      tmp_store =
          new For(new_loop_vars[i], new IntImm(0), tmp_dims[i], tmp_store);
    }

    consumer_block->insert_stmt_after(tmp_store, new_consumer);
  }

  return std::make_pair(tmp_buf, new_consumer);
}

/*
 * WHAT COMPUTE_AT DOES
 * ====================
 *
 * Suppose we have two loops:
 *
 * for i in 0..100:
 *   for j in 0..200:
 *     A[i,j] = sin(i*j)
 * for i in 0..100:
 *   for j in 0..199:
 *     B[i,j] = A[i,j] + A[i, j+1]
 *
 * If we compute these loops as is, we would have to allocate two buffers:
 * 100x200 for A and 100x199 for B. To decrease the memory usage one can use
 * compute_inline primitive, which would result in the following:
 *
 * for i in 0..100:
 *   for j in 0..199:
 *     B[i,j] = sin(i*j) + sin(i*(j+1))
 *
 * We now need only one buffer - 100x199 for B. However, we're now doing some
 * redundant computations: we're calling `sin` twice as much as in the first
 * version.
 *
 * Ultimately, we nede to choose at what point we prefer to compute values of
 * A[i,j] - we can do it in the very beginning for the entire buffer A (the
 * first option) or compute it on the fly when we compute B (the second option).
 * There are also options in between those two: we can compute a part of B which
 * is required for a computation of part of B, e.g. for a single row of B. The
 * code would then look like:
 *
 * for i in 0..100:
 *   for j in 0..200:
 *     A[j] = sin(i*j)
 *   for j in 0..199:
 *     B[i,j] = A[j] + A[j+1]
 *
 * In this case we're only using 1x200 for A, and we're avoiding redundant
 * computations.
 *
 * The purpose of `compute_at` is to achieve exactly this transformation.
 *
 * compute_at requires to specify What to compute and Where to compute: in our
 * example we would call compute_at(What=`A[i,j] = sin(i*j)`, Where=`for i in
 * 0..100`).
 *
 * More info about compute_at could be found in Halide's tutorials:
 * https://halide-lang.org/tutorials/tutorial_lesson_08_scheduling_2.html
 *
 * HOW COMPUTE_AT WORKS
 * ====================
 *
 * The most important part of compute_at is bounds inference: we need to figure
 * out what part of the used tensors we need to compute when we move the
 * computation to a new scope. In the example above, we need bounds inference to
 * tell us that in order to compute A at each iteration of the outer loop, we
 * need to compute A within indices [i:i+1,0:200].
 *
 * This info allows us to conclude that we need a temp buffer of size 1x200.
 *
 * Once this is known we need to insert statements for allocation and freeing
 * the temporary buffer and copy the original computation to fill the temp
 * buffer with proper values. When we copy the computation we also must rewrite
 * indices used in it: old indices are referring to the old loop and are not
 * valid in the new loop.
 *
 * To easier follow the logic, let's examine an example. Suppose we start from
 * the following loop nest:
 *   for py in 0..100:
 *     for px in 0..100:
 *       producer[py,px] = py*px
 *   for cy in 0..100:
 *     for cx in 0..100:
 *       consumer[cy,cx] = producer[cy,cx]
 *
 * And then we're running `compute_at(producer, cy)`.
 *
 * What we would like to get is the following loop nest:
 *   for py in 0..100:
 *     for px in 0..100:
 *       producer[py,px] = py*px
 *   for cy in 0..100:
 *     Allocate(temp, {1, 100})
 *     for ty in 0..1:
 *       for tx in 0..100:
 *         temp[ty,tx] = (ty+cy)*(tx+0)
 *     for cx in 0..100:
 *       consumer[cy,cx] = temp[0,cx]
 *     Free(temp)
 *
 * NB: this loop nest can and should be simplified (e.g. the producer loop can
 * be removed since its result is no longer used), but this clean-up
 * optimization is performed separately (currently, not performed at all).
 *
 * If we examine the final loop nest, we can identify that the following steps
 * needs to be performed:
 *   - Bounds inference needs to tell us that we need a 1x100 buffer for temp.
 *   - Allocate and Free statements for this buffer need to be inserted to the
 *   loop.
 *   - A new loop-nest should be inserted to the loop CY for computing `temp`
 *   and it should replicate the loopnest of producer (PY,PX loops). The indices
 *   in the loop body need to be offset by (cy, 0) - the offsets come from
 *   bounds inference too.
 *   - The computation of `consumer` needs to be rewritten so that it uses
 *   `temp` instead of `producer`. The indices in the corresponding accesses
 *   also need to be offset.
 */
void LoopNest::computeAt(Stmt* s, For* f) {
  Store* st = getStoreStmtOfProducer(s);
  if (!st) {
    return;
  }

  // Infer bounds info for all accesses that we make in the loop
  auto loop_bounds_info = inferBounds(f->body());

  // bounds_it holds bounds info for the store we're trying to move to
  // the loop. If its result isn't accessed in the loop at all - do nothing and
  // exit early.
  auto bounds_it = loop_bounds_info.find(st->buf());
  if (bounds_it == loop_bounds_info.end()) {
    return;
  }

  // Compute dimensions of the temp buffer we would need to allocate
  std::vector<const Expr*> dims = getBoundExtents(bounds_it->second);

  // TODO: Use name-hint of the producer instead of "temp"
  const Buf* temp_buf = new Buf("temp", dims, st->value()->dtype());

  // Generate index variables for 'temp'
  std::vector<const Expr*> temp_indices(dims.size());
  for (size_t i = 0; i < dims.size(); i++) {
    // TODO: Use name-hint of the producer indices instead of 'idx'
    temp_indices[i] = new Var(std::string("idx") + c10::to_string(i), kInt);
  }

  // Prepare substitute rules for constructing the temp statement from the prod
  // statement
  // TODO: Instead of going up the loop nest we should go through the indices in
  // the original tensor expression. The loops in the nest might've been
  // modified (e.g. split or merged) so that the loop indices no longer
  // correspond to the indices of the original expression and even their number
  // might be different. In that case, the loop below would crash.
  std::vector<const Var*> prod_indices = getOuterLoopIndexes(s);
  std::vector<std::pair<const Var*, const Expr*>> rewrite_indices_map;
  std::vector<const Expr*> offsets;
  for (const TensorAccessBoundsInfo& p : bounds_it->second) {
    for (size_t i = 0; i < p.start.size(); i++) {
      if (offsets.size() <= i) {
        offsets.push_back(p.start[i]);
      } else {
        offsets[i] =
            IRSimplifier::simplify(new Min(offsets[i], p.start[i], true));
      }
    }
  }

  for (size_t i = 0; i < prod_indices.size(); i++) {
    rewrite_indices_map.push_back(
        {prod_indices[i], new Add(temp_indices[i], offsets[i])});
  }

  // Construct the temp statement
  Stmt* bd = new Store(
      temp_buf,
      temp_indices,
      Substitute(st->value(), rewrite_indices_map),
      st->mask());

  // Construct the loop nest for the temp computation
  for (size_t i = 0; i < dims.size(); i++) {
    // We're creating loops from innermost to outermost, so we need to access
    // dimensions in reversed order.
    size_t dim_idx = dims.size() - 1 - i;
    bd = new For(
        dynamic_cast<const Var*>(temp_indices[dim_idx]),
        new IntImm(0),
        dims[dim_idx],
        bd);
  }

  // Add constructed stmts to the consumer loop
  f->body()->prepend_stmt(bd);

  // Rewrite accesses to producer in consumer with accesses to temp
  LoopComputeAtRewriter lr(st->buf(), temp_buf, offsets);
  Stmt* new_f = f->accept_mutator(&lr);
  if (f != new_f) {
    Block* bb = dynamic_cast<Block*>(f->get_parent());
    bb->replace_stmt(f, new_f);
  }

  // Mark the new temp buffer as requiring an alloc (it will be inserted as a
  // part of prepareForCodegen).
  intermediate_bufs_.insert(temp_buf);
}

class SwapReduce : public IRMutator {
 public:
  SwapReduce(
      const ReduceOp* old_reduce,
      ReduceOp* new_reduce,
<<<<<<< HEAD
      const Buf* new_accumulator,
      const std::vector<const Expr*>& new_indices)
      : old_reduce_(old_reduce),
        new_reduce_(new_reduce),
        new_accumulator_(new_accumulator),
        new_indices_(new_indices) {}
=======
      std::vector<const Expr*> new_indices)
      : old_reduce_(old_reduce),
        new_reduce_(new_reduce),
        new_indices_(std::move(new_indices)) {}
>>>>>>> 1eda5628

  Stmt* mutate(const Store* v) override {
    if (const ReduceOp* op = dynamic_cast<const ReduceOp*>(v->value())) {
      if (op == old_reduce_) {
        return new Store(
            new_accumulator_, new_indices_, new_reduce_, new IntImm(1));
      }
    }
    return IRMutator::mutate(v);
  }

 private:
  const ReduceOp* old_reduce_;
  ReduceOp* new_reduce_;
  const Buf* new_accumulator_;
  const std::vector<const Expr*> new_indices_;
};

class StoreFinder : public IRVisitor {
 public:
  StoreFinder(Expr* t) : target_(t), store_(nullptr) {}
  Store* store() {
    return const_cast<Store*>(store_); // NOLINT: TODO fix up const correctness
  }
  void visit(const Store* s) override {
    if (s->value() == target_) {
      store_ = s;
    }
    IRVisitor::visit(s);
  }

 private:
  Expr* target_;
  const Store* store_;
};

class BufReplacer : public IRMutator {
 public:
  BufReplacer(
      const Buf* old_buf,
      const std::vector<const Expr*>& old_indices,
      const Buf* new_buf,
      const std::vector<const Expr*>& new_indices)
      : old_buf_(old_buf),
        old_indices_(old_indices),
        new_buf_(new_buf),
        new_indices_(new_indices) {}

  const Expr* mutate(const Load* v) override {
    if (v->buf() != old_buf_) {
      return IRMutator::mutate(v);
    }

    TORCH_INTERNAL_ASSERT(old_indices_.size() == v->indices().size());

    bool equal_indices = true;
    for (size_t i = 0; i < v->indices().size(); ++i) {
      if (!exprEquals(v->indices()[i], old_indices_[i])) {
        equal_indices = false;
        break;
      }
    }
    if (!equal_indices) {
      return IRMutator::mutate(v);
    }

    const Expr* mask_new = v->mask()->accept_mutator(this);
    return new Load(new_buf_, new_indices_, mask_new);
  }

  Stmt* mutate(const Store* v) override {
    if (v->buf() != old_buf_) {
      return IRMutator::mutate(v);
    }

    TORCH_INTERNAL_ASSERT(old_indices_.size() == v->indices().size());

    bool equal_indices = true;
    for (size_t i = 0; i < v->indices().size(); ++i) {
      if (!exprEquals(v->indices()[i], old_indices_[i])) {
        equal_indices = false;
        break;
      }
    }
    if (!equal_indices) {
      return IRMutator::mutate(v);
    }

    const Expr* new_value = v->value()->accept_mutator(this);
    const Expr* mask_new = v->mask()->accept_mutator(this);
    return new Store(new_buf_, new_indices_, new_value, mask_new);
  }

 private:
  const Buf* old_buf_;
  const std::vector<const Expr*>& old_indices_;
  const Buf* new_buf_;
  const std::vector<const Expr*>& new_indices_;
};

void LoopNest::rfactor(
    const Expr* r,
    const Var* reduction_var,
    Block* insertion_point) {
  ReduceOp* reduce_op = dynamic_cast<ReduceOp*>(
      const_cast<Expr*>(r)); // NOLINT: TODO add update()
  if (!reduce_op) {
    std::cerr << "Must pass in reduce op\n";
    return;
  }
  StoreFinder sf(reduce_op);
  root_stmt()->accept(&sf);
  Stmt* st = sf.store();
  if (!st || !dynamic_cast<Store*>(st)) {
    std::cerr << "Can't find reduction to rfactor " << *reduce_op << "\n";
    return;
  }

  auto old_acc = dynamic_cast<Store*>(st)->buf();
  auto old_outer = dynamic_cast<Store*>(st)->indices();
  auto new_outer = old_outer;

  For* root_for = nullptr;
  For* target_for = nullptr;
  std::set<const Var*> reduce_args = {
      reduce_op->reduce_args().begin(), reduce_op->reduce_args().end()};

  // Store loops below the target point.
  std::vector<const For*> output_loops;
  bool output_contains_target = false;

  while (st) {
    if (For* f = dynamic_cast<For*>(st)) {
      if (f->var() == reduction_var) {
        target_for = f;
      } else if (target_for && !output_contains_target) {
        output_loops.push_back(target_for);
        output_contains_target = true;
      }
      if (reduce_args.count(f->var())) {
        reduce_args.erase(f->var());
      } else {
        output_loops.push_back(f);
      }

      if (reduce_args.empty()) {
        root_for = f;
        break;
      }
    }
    st = st->get_parent();
  };
  if (!target_for) {
    std::cerr << "Couldn't find loop over variable: " << *reduction_var << "\n";
    return;
  }

  if (reduce_args.size()) {
    std::cerr << "Couldn't find all variables associated with the reduction.\n";
    return;
  }

  if (!root_for) {
    std::cerr << "Couldn't deduce the root For loop for this rfactor\n";
    return;
  }

  auto& dims = reduce_op->reduce_args();
  if (dims.size() < 2) {
    std::cerr
        << "Cannot rfactor reduction with a single reduce variable.  Use split first.\n";
    return;
  }

  std::vector<const Expr*> new_dims = {};
  const Expr* init =
      new Cast(reduce_op->dtype(), reduce_op->reducer().initializer());
  TORCH_INTERNAL_ASSERT(init);
  Buf* tmp_buf = new Buf("tmp_buf", new_dims, reduce_op->dtype(), init);

  auto new_inner = reduce_op->reduce_args();
  bool found = false;
  for (size_t i = 0; i < new_inner.size(); ++i) {
    if (new_inner[i] == reduction_var) {
      new_inner.erase(new_inner.begin() + i);
      found = true;
      break;
    }
  }
  if (!found) {
    std::stringstream ss;
    for (auto& v : new_inner) {
      ss << *v;
      if (&v != &new_inner.back()) {
        ss << ", ";
      }
    }
    std::cerr << "Couldn't find target reduction var " << *reduction_var
              << " in the reduce operation, which reduces over " << ss.str()
              << "\n";
    return;
  }
  new_outer.emplace_back(reduction_var);

  BufReplacer bufReplacer(old_acc, old_outer, tmp_buf, new_outer);
  const Expr* new_body = reduce_op->body()->accept_mutator(&bufReplacer);

  auto first_reduce = new ReduceOp(new_body, new_inner, reduce_op->reducer());

  auto second_reduce_load_indices = old_outer;
  second_reduce_load_indices.emplace_back(reduction_var);
  auto second_reduce_load = new Load(
      reduce_op->dtype(), tmp_buf, second_reduce_load_indices, new IntImm(1));
  auto second_reduce = reduce_op->reducer()(
      old_acc, second_reduce_load, old_outer, {reduction_var});

  // 1) replace target for loop (which is a reduction loop)
  // with an iterative for loop by removing the reduction var from the
  // innermost op and creating a new temporary output buffer.
  //
  // 2) append a clone of the target for loop (which reduces over multiple
  // variables) with a reduce over only its var by replacing the reduction op
  // buffer input with the temporary output buffer and removing other reductions
  // variables.
  SwapReduce sr(reduce_op, first_reduce, tmp_buf, new_outer);
  Block* parent_block = dynamic_cast<Block*>(root_for->get_parent());
  if (!parent_block) {
    std::cerr << "Cannot rfactor a loop whose parent is not a block.\n";
    return;
  }
  For* new_root_for = dynamic_cast<For*>(root_for->accept_mutator(&sr));
  if (!new_root_for) {
    std::cerr << "Couldn't find new root for in rfactor\n";
  }
  auto res = parent_block->replace_stmt(root_for, new_root_for);
  if (!res) {
    std::cerr << "Couldn't find target loop within parent block of loop nest\n";
    return;
  };

  if (insertion_point && insertion_point == root_for->body()) {
    insertion_point = dynamic_cast<For*>(new_root_for)->body();
  } else if (insertion_point) {
    throw std::runtime_error("TODO: enable non-root insertion points");
  }

  Stmt* init_stmt = new Store(tmp_buf, new_outer, init, new IntImm(1));

  // Wrap it in any loops lower than the insertion point of the new reduction.
  for (auto* ol : output_loops) {
    init_stmt = ol->cloneWithNewBody(init_stmt);
  }

  if (output_contains_target) {
    parent_block->insert_stmt_before(init_stmt, new_root_for);
  } else {
    new_root_for->body()->prepend_stmt(init_stmt);
  }

<<<<<<< HEAD
  auto second_buf = dynamic_cast<const Buf*>(old_acc);
  std::vector<const Expr*> second_indices = {old_outer};
=======
  auto second_buf = dynamic_cast<const Buf*>(second_reduce->accumulator());
  auto const& second_indices = old_outer;
>>>>>>> 1eda5628
  if (insertion_point &&
      dynamic_cast<For*>(insertion_point->get_parent())->var() ==
          target_for->var()) {
    insertion_point->append_stmt(
        new Store(second_buf, second_indices, second_reduce, new IntImm(1)));
  } else {
    Stmt* body_stmt =
        new Store(second_buf, second_indices, second_reduce, new IntImm(1));

    for (auto* il : output_loops) {
      body_stmt = il->cloneWithNewBody(body_stmt);
    }
    if (insertion_point) {
      insertion_point->append_stmt(body_stmt);
    } else {
      if (output_contains_target) {
        parent_block->insert_stmt_after(body_stmt, new_root_for);
      } else {
        new_root_for->body()->append_stmt(body_stmt);
      }
    }
  }

  auto loop_bounds_info = inferBounds(root_stmt_);
  auto bounds_it = loop_bounds_info.find(tmp_buf);
  if (bounds_it == loop_bounds_info.end()) {
    throw std::runtime_error(
        "Hit undefined behavior in rfactor -- couldn't infer bounds.");
  }

  std::vector<const Expr*> tmp_dims = getBoundExtents(bounds_it->second);
  tmp_buf->set_dims(tmp_dims);
  intermediate_bufs_.insert(tmp_buf);
}

} // namespace tensorexpr
} // namespace jit
} // namespace torch<|MERGE_RESOLUTION|>--- conflicted
+++ resolved
@@ -2144,19 +2144,12 @@
   SwapReduce(
       const ReduceOp* old_reduce,
       ReduceOp* new_reduce,
-<<<<<<< HEAD
       const Buf* new_accumulator,
-      const std::vector<const Expr*>& new_indices)
+      std::vector<const Expr*> new_indices)
       : old_reduce_(old_reduce),
         new_reduce_(new_reduce),
         new_accumulator_(new_accumulator),
-        new_indices_(new_indices) {}
-=======
-      std::vector<const Expr*> new_indices)
-      : old_reduce_(old_reduce),
-        new_reduce_(new_reduce),
         new_indices_(std::move(new_indices)) {}
->>>>>>> 1eda5628
 
   Stmt* mutate(const Store* v) override {
     if (const ReduceOp* op = dynamic_cast<const ReduceOp*>(v->value())) {
@@ -2416,13 +2409,8 @@
     new_root_for->body()->prepend_stmt(init_stmt);
   }
 
-<<<<<<< HEAD
   auto second_buf = dynamic_cast<const Buf*>(old_acc);
-  std::vector<const Expr*> second_indices = {old_outer};
-=======
-  auto second_buf = dynamic_cast<const Buf*>(second_reduce->accumulator());
   auto const& second_indices = old_outer;
->>>>>>> 1eda5628
   if (insertion_point &&
       dynamic_cast<For*>(insertion_point->get_parent())->var() ==
           target_for->var()) {
