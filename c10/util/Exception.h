#ifndef C10_UTIL_EXCEPTION_H_
#define C10_UTIL_EXCEPTION_H_

#include <c10/macros/Macros.h>
#include <c10/util/StringUtil.h>
#include <c10/util/Deprecated.h>

#include <cstddef>
#include <exception>
#include <ostream>
#include <sstream>
#include <string>
#include <vector>

#if defined(_MSC_VER) && _MSC_VER <= 1900
#define __func__ __FUNCTION__
#endif

namespace c10 {

/// The primary ATen error class.
/// Provides a complete error message with source location information via
/// `what()`, and a more concise message via `what_without_backtrace()`.
/// Don't throw this directly; use TORCH_CHECK/TORCH_INTERNAL_ASSERT instead.
///
/// NB: c10::Error is handled specially by the default torch to suppress the
/// backtrace, see torch/csrc/Exceptions.h
class C10_API Error : public std::exception {
  // The actual error message.
  std::string msg_;

  // Context for the message (in order of decreasing specificity).  Context will
  // be automatically formatted appropriately, so it is not necessary to add
  // extra leading/trailing newlines to strings inside this vector
  std::vector<std::string> context_;

  // The C++ backtrace at the point when this exception was raised.  This
  // may be empty if there is no valid backtrace.  (We don't use optional
  // here to reduce the dependencies this file has.)
  std::string backtrace_;

  // These two are derived fields from msg_stack_ and backtrace_, but we need
  // fields for the strings so that we can return a const char* (as the
  // signature of std::exception requires).  Currently, the invariant
  // is that these fields are ALWAYS populated consistently with respect
  // to msg_stack_ and backtrace_.
  std::string what_;
  std::string what_without_backtrace_;

  // This is a little debugging trick: you can stash a relevant pointer
  // in caller, and then when you catch the exception, you can compare
  // against pointers you have on hand to get more information about
  // where the exception came from.  In Caffe2, this is used to figure
  // out which operator raised an exception.
  const void* caller_;

 public:
  // PyTorch-style Error constructor.  NB: the implementation of this
  // is actually in Logging.cpp
  Error(SourceLocation source_location, std::string msg);

  // Caffe2-style error message
  Error(
      const char* file,
      const uint32_t line,
      const char* condition,
      const std::string& msg,
      const std::string& backtrace,
      const void* caller = nullptr);

  // Base constructor
  Error(
      std::string msg,
      std::string backtrace,
      const void* caller = nullptr);

  // Add some new context to the message stack.  The last added context
  // will be formatted at the end of the context list upon printing.
  // WARNING: This method is O(n) in the size of the stack, so don't go
  // wild adding a ridiculous amount of context to error messages.
  void add_context(std::string msg);

  const std::string& msg() const {
    return msg_;
  }

  const std::vector<std::string>& context() const {
    return context_;
  }

  const std::string& backtrace() const {
    return backtrace_;
  }

  /// Returns the complete error message, including the source location.
  /// The returned pointer is invalidated if you call add_context() on
  /// this object.
  const char* what() const noexcept override {
    return what_.c_str();
  }

  const void* caller() const noexcept {
    return caller_;
  }

  /// Returns only the error message string, without source location.
  /// The returned pointer is invalidated if you call add_context() on
  /// this object.
  const char* what_without_backtrace() const noexcept {
    return what_without_backtrace_.c_str();
  }

 private:
  void refresh_what();
  std::string compute_what(bool include_backtrace) const;
};

class C10_API WarningHandler {
  public:
  virtual ~WarningHandler() noexcept(false) {}
  /// The default warning handler. Prints the message to stderr.
  virtual void process(
      const SourceLocation& source_location,
      const std::string& msg,
      const bool verbatim);
};

namespace Warning {

// Note: [Verbatim Warnings]
// Warnings originating in C++ code can appear out-of-place to Python users:
// a user runs a line in Python, but the warning references a line in C++.
// Some parts of PyTorch, like the JIT, are cognizant of this mismatch
// and take care to map warnings back to the user's program, but most
// of PyTorch simply throws a context-free warning. To allow warning
// handlers to add context where appropriate, warn takes the
// "verbatim" flag. When this is false a warning handler might append
// the C++ warning to a Python warning message that relates the warning
// back to the user's program. Callers who have already accounted for
// context in their warnings should set verbatim to true so their warnings
// appear without modification.

/// Issue a warning with a given message. Dispatched to the current
/// warning handler.
C10_API void warn(SourceLocation source_location,
    const std::string& msg,
    bool verbatim);
/// Sets the global warning handler. This is not thread-safe, so it should
/// generally be called once during initialization or while holding the GIL
/// for programs that use python.
/// User is responsible for keeping the WarningHandler alive until
/// it is not needed.
C10_API void set_warning_handler(WarningHandler* handler) noexcept(true);
/// Gets the global warning handler.
C10_API WarningHandler* get_warning_handler() noexcept(true);

/// The TORCH_WARN_ONCE macro is difficult to test for. Use
/// setWarnAlways(true) to turn it into TORCH_WARN, which can be
/// tested for more easily.
C10_API void set_warnAlways(bool) noexcept(true);
C10_API bool get_warnAlways(void) noexcept(true);

} // namespace Warning

// Used in ATen for out-of-bound indices that can reasonably only be detected
// lazily inside a kernel (See: advanced indexing).  These turn into
// IndexError when they cross to Python.
class C10_API IndexError : public Error {
  using Error::Error;
};

// Used in ATen for invalid values.  These turn into
// ValueError when they cross to Python.
class C10_API ValueError : public Error {
  using Error::Error;
};

// Used in ATen for invalid types.  These turn into
// TypeError when they cross to Python.
class C10_API TypeError : public Error {
  using Error::Error;
};

// Used in ATen for non finite indices.  These turn into
// ExitException when they cross to Python.
class C10_API EnforceFiniteError : public Error {
  using Error::Error;
};

// Used in Onnxifi backend lowering.  These turn into
// ExitException when they cross to Python.
class C10_API OnnxfiBackendSystemError : public Error {
  using Error::Error;
};

// A utility function to return an exception std::string by prepending its
// exception type before its what() content
C10_API std::string GetExceptionString(const std::exception& e);

} // namespace c10

// Private helper macro for implementing TORCH_INTERNAL_ASSERT and TORCH_CHECK
//
// Note: In the debug build With MSVC, __LINE__ might be of long type (a.k.a int32_t),
// which is different from the definition of `SourceLocation` that requires
// unsigned int (a.k.a uint32_t) and may cause a compile error with the message:
// error C2397: conversion from 'long' to 'uint32_t' requires a narrowing conversion
// Here the static cast is used to pass the build.
// if this is used inside a lambda the __func__ macro expands to operator(),
// which isn't very useful, but hard to fix in a macro so suppressing the warning.
#define C10_THROW_ERROR(err_type, msg) \
  throw ::c10::err_type({__func__, __FILE__, static_cast<uint32_t>(__LINE__)}, msg)

// Private helper macro for workaround MSVC misexpansion of nested macro
// invocations involving __VA_ARGS__.  See
// https://stackoverflow.com/questions/5134523/msvc-doesnt-expand-va-args-correctly
#define C10_EXPAND_MSVC_WORKAROUND(x) x

// On nvcc, C10_UNLIKELY thwarts missing return statement analysis.  In cases
// where the unlikely expression may be a constant, use this macro to ensure
// return statement analysis keeps working (at the cost of not getting the
// likely/unlikely annotation on nvcc). https://github.com/pytorch/pytorch/issues/21418
//
// Currently, this is only used in the error reporting macros below.  If you
// want to use it more generally, move me to Macros.h
//
// TODO: Brian Vaughan observed that we might be able to get this to work on nvcc
// by writing some sort of C++ overload that distinguishes constexpr inputs
// from non-constexpr.  Since there isn't any evidence that losing C10_UNLIKELY
// in nvcc is causing us perf problems, this is not yet implemented, but this
// might be an interesting piece of C++ code for an intrepid bootcamper to
// write.
#if defined(__CUDACC__)
#define C10_UNLIKELY_OR_CONST(e) e
#else
#define C10_UNLIKELY_OR_CONST(e) C10_UNLIKELY(e)
#endif


// ----------------------------------------------------------------------------
// Error reporting macros
// ----------------------------------------------------------------------------

#ifdef STRIP_ERROR_MESSAGES
#define TORCH_RETHROW(e, ...) throw
#else
#define TORCH_RETHROW(e, ...)      \
  do { \
    e.add_context(::c10::str(__VA_ARGS__)); \
    throw; \
  } while (false)
#endif

// A utility macro to provide assert()-like functionality; that is, enforcement
// of internal invariants in code.  It supports an arbitrary number of extra
// arguments (evaluated only on failure), which will be printed in the assert
// failure message using operator<< (this is useful to print some variables
// which may be useful for debugging.)
//
// Usage:
//    TORCH_INTERNAL_ASSERT(should_be_true);
//    TORCH_INTERNAL_ASSERT(x == 0, "x = ", x);
//
// Assuming no bugs in PyTorch, the conditions tested by this macro should
// always be true; e.g., it should be possible to disable all of these
// conditions without changing observable user behavior.  If you would like to
// do error reporting for user input, please use TORCH_CHECK instead.
//
// NOTE: It is SAFE to use this macro in production code; on failure, this
// simply raises an exception, it does NOT unceremoniously quit the process
// (unlike assert()).
//
#ifdef STRIP_ERROR_MESSAGES
#define TORCH_INTERNAL_ASSERT(cond, ...)                            \
  if (C10_UNLIKELY_OR_CONST(!(cond))) {                             \
    ::c10::detail::torchCheckFail(                                  \
        __func__, __FILE__, static_cast<uint32_t>(__LINE__),        \
        #cond "INTERNAL ASSERT FAILED at" C10_STRINGIZE(__FILE__)); \
  }
#else
#define TORCH_INTERNAL_ASSERT(cond, ...)                        \
  if (C10_UNLIKELY_OR_CONST(!(cond))) {                         \
    ::c10::detail::torchCheckFail(                              \
        __func__, __FILE__, static_cast<uint32_t>(__LINE__),    \
        ::c10::str(                                             \
            #cond " INTERNAL ASSERT FAILED at "                 \
            C10_STRINGIZE(__FILE__)                             \
            ":"                                                 \
            C10_STRINGIZE(__LINE__)                             \
            ", please report a bug to PyTorch. ",               \
            ::c10::str(__VA_ARGS__)                             \
        ));                                                     \
  }
#endif

// A utility macro to make it easier to test for error conditions from user
// input.  Like TORCH_INTERNAL_ASSERT, it supports an arbitrary number of extra
// arguments (evaluated only on failure), which will be printed in the error
// message using operator<< (e.g., you can pass any object which has
// operator<< defined.  Most objects in PyTorch have these definitions!)
//
// Usage:
//    TORCH_CHECK(should_be_true); // A default error message will be provided
//                                 // in this case; but we recommend writing an
//                                 // explicit error message, as it is more
//                                 // user friendly.
//    TORCH_CHECK(x == 0, "Expected x to be 0, but got ", x);
//
// On failure, this macro will raise an exception.  If this exception propagates
// to Python, it will convert into a Python RuntimeError.
//
// NOTE: It is SAFE to use this macro in production code; on failure, this
// simply raises an exception, it does NOT unceremoniously quit the process
// (unlike CHECK() from glog.)
//
#define TORCH_CHECK_WITH(error_t, cond, ...) \
  TORCH_CHECK_WITH_MSG(error_t, cond, "", __VA_ARGS__)

#ifdef STRIP_ERROR_MESSAGES
#define TORCH_CHECK_MSG(cond, type, ...)                \
  (#cond #type " CHECK FAILED at "                      \
   C10_STRINGIZE(__FILE__))
#define TORCH_CHECK_WITH_MSG(error_t, cond, type, ...)     \
  if (C10_UNLIKELY_OR_CONST(!(cond))) {                    \
    C10_THROW_ERROR(Error,                                 \
        TORCH_CHECK_MSG(cond, type, __VA_ARGS__)           \
    );                                                     \
  }
#else
namespace c10 {
namespace detail {
template<typename... Args>
decltype(auto) torchCheckMsgImpl(const char* msg, const Args&... args) {
  return ::c10::str(args...);
}
inline C10_API const char* torchCheckMsgImpl(const char* msg) {
  return msg;
}
// If there is just 1 user-provided C-string argument, use it.
inline C10_API const char* torchCheckMsgImpl(const char* msg, const char* args) {
  return args;
}
} // namespace detail
} // namespace c10

#define TORCH_CHECK_MSG(cond, type, ...)                                \
  (::c10::detail::torchCheckMsgImpl(                                    \
      "Expected " #cond " to be true, but got false.  "                 \
      "(Could this error message be improved?  If so, "                 \
      "please report an enhancement request to PyTorch.)", ##__VA_ARGS__))
#define TORCH_CHECK_WITH_MSG(error_t, cond, type, ...)                \
  if (C10_UNLIKELY_OR_CONST(!(cond))) {                               \
    C10_THROW_ERROR(error_t,                                          \
        TORCH_CHECK_MSG(cond, type, __VA_ARGS__)                      \
    );                                                                \
  }
#endif

namespace c10 {
namespace detail {

[[noreturn]] C10_API void torchCheckFail(const char *func, const char *file, uint32_t line, const std::string& msg);
[[noreturn]] C10_API void torchCheckFail(const char *func, const char *file, uint32_t line, const char* msg);

} // namespace detail
} // namespace c10

<<<<<<< HEAD
#ifdef STRIP_ERROR_MESSAGES
=======
>>>>>>> c56712cc
#define TORCH_CHECK(cond, ...)                                          \
  if (C10_UNLIKELY_OR_CONST(!(cond))) {                                 \
    ::c10::detail::torchCheckFail(                                      \
        __func__, __FILE__, static_cast<uint32_t>(__LINE__),            \
        TORCH_CHECK_MSG(cond, "", __VA_ARGS__));                        \
  }
<<<<<<< HEAD
#else
#define TORCH_CHECK(cond, ...)                                          \
  if (C10_UNLIKELY_OR_CONST(!(cond))) {                                 \
    ::c10::detail::torchCheckFail(                                      \
        __func__, __FILE__, static_cast<uint32_t>(__LINE__),            \
        TORCH_CHECK_MSG(cond, "", ##__VA_ARGS__));                      \
  }
#endif
=======
>>>>>>> c56712cc

// An utility macro that does what `TORCH_CHECK` does if compiled in the host code,
// otherwise does nothing. Supposed to be used in the code shared between host and
// device code as an alternative for `TORCH_CHECK`.
#if defined(__CUDACC__) || defined(__HIPCC__)
#define TORCH_CHECK_IF_NOT_ON_CUDA(cond, ...)
#else
#define TORCH_CHECK_IF_NOT_ON_CUDA(cond, ...) TORCH_CHECK(cond, ##__VA_ARGS__)
#endif

// Debug only version of TORCH_INTERNAL_ASSERT. This macro only checks in debug
// build, and does nothing in release build.  It is appropriate to use
// in situations where you want to add an assert to a hotpath, but it is
// too expensive to run this assert on production builds.
#ifdef NDEBUG
// Optimized version - generates no code.
#define TORCH_INTERNAL_ASSERT_DEBUG_ONLY(...) \
  while (false)                               \
  C10_EXPAND_MSVC_WORKAROUND(TORCH_INTERNAL_ASSERT(__VA_ARGS__))
#else
#define TORCH_INTERNAL_ASSERT_DEBUG_ONLY(...) \
  C10_EXPAND_MSVC_WORKAROUND(TORCH_INTERNAL_ASSERT(__VA_ARGS__))
#endif

// TODO: We're going to get a lot of similar looking string literals
// this way; check if this actually affects binary size.

// Like TORCH_CHECK, but raises IndexErrors instead of Errors.
#define TORCH_CHECK_INDEX(cond, ...) \
  TORCH_CHECK_WITH_MSG(IndexError, cond, "INDEX", __VA_ARGS__)

// Like TORCH_CHECK, but raises ValueErrors instead of Errors.
#define TORCH_CHECK_VALUE(cond, ...) \
  TORCH_CHECK_WITH_MSG(ValueError, cond, "VALUE", __VA_ARGS__)

// Like TORCH_CHECK, but raises TypeErrors instead of Errors.
#define TORCH_CHECK_TYPE(cond, ...) \
  TORCH_CHECK_WITH_MSG(TypeError, cond, "TYPE", __VA_ARGS__)

// Report a warning to the user.  Accepts an arbitrary number of extra
// arguments which are concatenated into the warning message using operator<<
//
#ifdef STRIP_ERROR_MESSAGES
#define TORCH_WARN(...) \
  ::c10::Warning::warn({__func__, __FILE__, static_cast<uint32_t>(__LINE__)}, {}, false)
#else
#define TORCH_WARN(...) \
  ::c10::Warning::warn({__func__, __FILE__, static_cast<uint32_t>(__LINE__)}, ::c10::str(__VA_ARGS__), false)
#endif

// Report a warning to the user only once.  Accepts an arbitrary number of extra
// arguments which are concatenated into the warning message using operator<<
//
#ifdef STRIP_ERROR_MESSAGES
#define _TORCH_WARN_ONCE(...) \
  C10_UNUSED static const auto C10_ANONYMOUS_VARIABLE(torch_warn_once_) = [&] { \
    ::c10::Warning::warn({__func__, __FILE__, static_cast<uint32_t>(__LINE__)}, {}, false); \
    return true; \
  }()
#else
#define _TORCH_WARN_ONCE(...) \
  C10_UNUSED static const auto C10_ANONYMOUS_VARIABLE(torch_warn_once_) = [&] { \
    ::c10::Warning::warn({__func__, __FILE__, static_cast<uint32_t>(__LINE__)}, ::c10::str(__VA_ARGS__), false); \
    return true; \
  }()
#endif

#define TORCH_WARN_ONCE(...) \
  if (::c10::Warning::get_warnAlways()) { \
    TORCH_WARN(__VA_ARGS__); \
  } else { \
    _TORCH_WARN_ONCE(__VA_ARGS__); \
  }

// ----------------------------------------------------------------------------
// Deprecated macros
// ----------------------------------------------------------------------------

namespace c10 { namespace detail {

/*
// Deprecation disabled until we fix sites in our codebase
C10_DEPRECATED_MESSAGE("AT_ERROR(msg) is deprecated, use TORCH_CHECK(false, msg) instead.")
*/
inline void deprecated_AT_ERROR() {}

/*
// Deprecation disabled until we fix sites in our codebase
C10_DEPRECATED_MESSAGE("AT_ASSERT is deprecated, if you mean to indicate an internal invariant failure, use " \
                       "TORCH_INTERNAL_ASSERT instead; if you mean to do user error checking, use " \
                       "TORCH_CHECK.  See https://github.com/pytorch/pytorch/issues/20287 for more details.")
*/
inline void deprecated_AT_ASSERT() {}

/*
// Deprecation disabled until we fix sites in our codebase
C10_DEPRECATED_MESSAGE("AT_ASSERTM is deprecated, if you mean to indicate an internal invariant failure, use " \
                       "TORCH_INTERNAL_ASSERT instead; if you mean to do user error checking, use " \
                       "TORCH_CHECK.  See https://github.com/pytorch/pytorch/issues/20287 for more details.")
*/
inline void deprecated_AT_ASSERTM() {}

}} // namespace c10::detail

// Deprecated alias; this alias was deprecated because people kept mistakenly
// using it for user error checking.  Use TORCH_INTERNAL_ASSERT or TORCH_CHECK
// instead. See https://github.com/pytorch/pytorch/issues/20287 for more details.
#define AT_ASSERT(...)                                              \
  do {                                                              \
    ::c10::detail::deprecated_AT_ASSERT();                          \
    C10_EXPAND_MSVC_WORKAROUND(TORCH_INTERNAL_ASSERT(__VA_ARGS__)); \
  } while (false)

// Deprecated alias, like AT_ASSERT.  The new TORCH_INTERNAL_ASSERT macro supports
// both 0-ary and variadic calls, so having a separate message-accepting macro
// is not necessary.
//
// NB: we MUST include cond explicitly here, as MSVC will miscompile the macro
// expansion, shunting all of __VA_ARGS__ to cond.  An alternate workaround
// can be seen at
// https://stackoverflow.com/questions/5134523/msvc-doesnt-expand-va-args-correctly
#define AT_ASSERTM(cond, ...)                                                 \
  do {                                                                        \
    ::c10::detail::deprecated_AT_ASSERTM();                                   \
    C10_EXPAND_MSVC_WORKAROUND(TORCH_INTERNAL_ASSERT(cond, __VA_ARGS__));     \
  } while (false)

// Deprecated alias; this alias was deprecated because it represents extra API
// surface that makes it hard for people to understand what macro to use.
// Use TORCH_CHECK(false, ...) or TORCH_INTERNAL_ASSERT(false, ...) to
// unconditionally fail at a line of code.
#define AT_ERROR(...)                                                         \
  do {                                                                        \
    ::c10::detail::deprecated_AT_ERROR();                                     \
    C10_EXPAND_MSVC_WORKAROUND(TORCH_CHECK(false, ::c10::str(__VA_ARGS__)));  \
  } while (false)

#endif // C10_UTIL_EXCEPTION_H_<|MERGE_RESOLUTION|>--- conflicted
+++ resolved
@@ -365,17 +365,13 @@
 } // namespace detail
 } // namespace c10
 
-<<<<<<< HEAD
 #ifdef STRIP_ERROR_MESSAGES
-=======
->>>>>>> c56712cc
 #define TORCH_CHECK(cond, ...)                                          \
   if (C10_UNLIKELY_OR_CONST(!(cond))) {                                 \
     ::c10::detail::torchCheckFail(                                      \
         __func__, __FILE__, static_cast<uint32_t>(__LINE__),            \
         TORCH_CHECK_MSG(cond, "", __VA_ARGS__));                        \
   }
-<<<<<<< HEAD
 #else
 #define TORCH_CHECK(cond, ...)                                          \
   if (C10_UNLIKELY_OR_CONST(!(cond))) {                                 \
@@ -384,8 +380,6 @@
         TORCH_CHECK_MSG(cond, "", ##__VA_ARGS__));                      \
   }
 #endif
-=======
->>>>>>> c56712cc
 
 // An utility macro that does what `TORCH_CHECK` does if compiled in the host code,
 // otherwise does nothing. Supposed to be used in the code shared between host and
